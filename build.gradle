plugins {
  id "com.github.ben-manes.versions" version "0.46.0"
  id 'java-library'
  id 'application'
  id 'maven-publish'
  id 'signing'
}

repositories {
	mavenLocal()
	mavenCentral()
	maven { url 'https://oss.sonatype.org/content/repositories/snapshots' }
	maven { url 'https://s01.oss.sonatype.org/content/repositories/snapshots' }
}

group = 'io.calimero'
version = '3.0-SNAPSHOT'

<<<<<<< HEAD
group = 'com.github.calimero'
version = '2.6-SNAPSHOT'

sourceCompatibility = 19
targetCompatibility = 19
=======
sourceCompatibility = 17
targetCompatibility = 17
>>>>>>> 4b3ccf93

compileJava.options.encoding = 'UTF-8'
compileTestJava.options.encoding = 'UTF-8'
javadoc.options.encoding = 'UTF-8'


application {
	mainModule = "io.calimero.tools"
	mainClass = System.getProperty("mainClass") ?: 'io.calimero.tools.Main'
}

run {
	// allows to pass -Djava.util.logging.config.file=resources/logging.properties
	systemProperties System.properties
	standardInput = System.in
}

java {
    withSourcesJar()
    withJavadocJar()
    
    registerFeature('serial') {
        usingSourceSet(sourceSets.main)
    }
    registerFeature('usb') {
        usingSourceSet(sourceSets.main)
    }
}

<<<<<<< HEAD
tasks.withType(JavaExec) { jvmArgs += "--enable-preview" }

tasks.withType(Jar) {
	from("${projectDir}") {
=======
tasks.withType(Jar).configureEach {
    from("${projectDir}") {
>>>>>>> 4b3ccf93
        include 'LICENSE.txt'
        into "META-INF"
    }
    if (name == 'sourcesJar') {
        from("${projectDir}") {
            include 'README.md'
        }
    }
}

compileJava.options*.compilerArgs = [
	'-Xlint:all',
	'-Xlint:-try',
<<<<<<< HEAD
	'--enable-preview',
=======
	'-Xlint:-options',
	"--add-reads", "io.calimero.tools=ALL-UNNAMED"
>>>>>>> 4b3ccf93
]

compileTestJava.options*.compilerArgs = [
	'-Xlint:all',
	'-Xlint:-try',
	'--enable-preview',
]

tasks.named('compileJava') {
    options.javaModuleVersion = provider { project.version }
}

sourceSets {
	main {
		java.srcDirs = [ 'src' ]
		resources.srcDir 'resources'
	}
	test {
		java.srcDirs = [ 'test' ]
	}
}

tasks.withType(Javadoc).configureEach {
    options.addStringOption("Xdoclint:-missing", '-quiet')
<<<<<<< HEAD
    options.addBooleanOption('-enable-preview', true)
	options.addStringOption("-release", "${targetCompatibility}")
}

dependencies {
	api "com.github.calimero:calimero-core-loom:${version}"
	runtimeOnly "com.github.calimero:calimero-rxtx:${version}"
	implementation 'org.slf4j:slf4j-api:1.7.36'
	runtimeOnly 'org.slf4j:slf4j-simple:1.7.36'
	implementation 'net.lingala.zip4j:zip4j:2.11.2'
=======
    options.addStringOption("-add-reads", "io.calimero.tools=ALL-UNNAMED") // zip4j
}

def addReads = [ "--add-reads", "io.calimero.tools=ALL-UNNAMED", // zip4j
                 "--add-reads", "io.calimero.core=io.calimero.tools", // @LinkEvent
                 "--add-reads", "io.calimero.serial.provider.rxtx=ALL-UNNAMED",
                 "--add-reads", "io.calimero.usb.provider.javax=ALL-UNNAMED" ]

tasks.withType(JavaExec).configureEach {
    jvmArgs += addReads
}

startScripts {
    defaultJvmOpts = addReads
}

dependencies {
	api "io.calimero:calimero-core:${version}"
	implementation 'net.lingala.zip4j:zip4j:2.11.5'
	serialRuntimeOnly "io.calimero:calimero-rxtx:${version}"
	serialRuntimeOnly "io.calimero:serial-native:${version}"
	usbRuntimeOnly "io.calimero:calimero-usb:${version}"
//	runtimeOnly 'org.slf4j:slf4j-jdk-platform-logging:2.0.6'
//	runtimeOnly 'org.slf4j:slf4j-simple:2.0.6'
>>>>>>> 4b3ccf93
}

jar {
	manifest {
		attributes(
			'Main-Class': application.mainClass,
			'Class-Path': configurations.runtimeClasspath.collect { it.getName() }.join(' ')
		)
	}
}

distTar {
    duplicatesStrategy = 'EXCLUDE'
}

distZip {
    duplicatesStrategy = 'EXCLUDE'
}

publishing {
    publications {
        mavenJava(MavenPublication) {
            artifactId = rootProject.name
            from components.java
            pom {
                name = 'Calimero Tools (Loom)'
                description = 'A collection of tools for KNX network communication'
                url = 'https://github.com/calimero-project/calimero-tools'
                inceptionYear = '2006'
                licenses {
                    license {
                        name = "GNU General Public License, version 2, with the Classpath Exception"
                        url = 'LICENSE.txt'
                    }
                }
                developers {
                    developer {
                        name = "Boris Malinowsky"
                        email = "b.malinowsky@gmail.com"
                    }
                }
                scm {
                    connection = 'scm:git:git://github.com/calimero-project/calimero-tools.git'
                    url = 'https://github.com/calimero-project/calimero-tools.git'
                }
            }
        }
    }
    repositories {
        maven {
            name 'maven'
            def releasesRepoUrl = "https://s01.oss.sonatype.org/service/local/staging/deploy/maven2"
            def snapshotsRepoUrl = "https://s01.oss.sonatype.org/content/repositories/snapshots"
            url = version.endsWith('SNAPSHOT') ? snapshotsRepoUrl : releasesRepoUrl
            credentials(PasswordCredentials)
        }
    }
}

signing {
    if (project.hasProperty("signing.keyId")) {
        sign publishing.publications.mavenJava
    }
}<|MERGE_RESOLUTION|>--- conflicted
+++ resolved
@@ -16,16 +16,8 @@
 group = 'io.calimero'
 version = '3.0-SNAPSHOT'
 
-<<<<<<< HEAD
-group = 'com.github.calimero'
-version = '2.6-SNAPSHOT'
-
 sourceCompatibility = 19
 targetCompatibility = 19
-=======
-sourceCompatibility = 17
-targetCompatibility = 17
->>>>>>> 4b3ccf93
 
 compileJava.options.encoding = 'UTF-8'
 compileTestJava.options.encoding = 'UTF-8'
@@ -55,15 +47,10 @@
     }
 }
 
-<<<<<<< HEAD
 tasks.withType(JavaExec) { jvmArgs += "--enable-preview" }
 
-tasks.withType(Jar) {
-	from("${projectDir}") {
-=======
 tasks.withType(Jar).configureEach {
     from("${projectDir}") {
->>>>>>> 4b3ccf93
         include 'LICENSE.txt'
         into "META-INF"
     }
@@ -77,12 +64,9 @@
 compileJava.options*.compilerArgs = [
 	'-Xlint:all',
 	'-Xlint:-try',
-<<<<<<< HEAD
+	'-Xlint:-options',
+	"--add-reads", "io.calimero.tools=ALL-UNNAMED",
 	'--enable-preview',
-=======
-	'-Xlint:-options',
-	"--add-reads", "io.calimero.tools=ALL-UNNAMED"
->>>>>>> 4b3ccf93
 ]
 
 compileTestJava.options*.compilerArgs = [
@@ -107,18 +91,8 @@
 
 tasks.withType(Javadoc).configureEach {
     options.addStringOption("Xdoclint:-missing", '-quiet')
-<<<<<<< HEAD
     options.addBooleanOption('-enable-preview', true)
 	options.addStringOption("-release", "${targetCompatibility}")
-}
-
-dependencies {
-	api "com.github.calimero:calimero-core-loom:${version}"
-	runtimeOnly "com.github.calimero:calimero-rxtx:${version}"
-	implementation 'org.slf4j:slf4j-api:1.7.36'
-	runtimeOnly 'org.slf4j:slf4j-simple:1.7.36'
-	implementation 'net.lingala.zip4j:zip4j:2.11.2'
-=======
     options.addStringOption("-add-reads", "io.calimero.tools=ALL-UNNAMED") // zip4j
 }
 
@@ -136,14 +110,13 @@
 }
 
 dependencies {
-	api "io.calimero:calimero-core:${version}"
+	api "io.calimero:calimero-core-loom:${version}"
 	implementation 'net.lingala.zip4j:zip4j:2.11.5'
 	serialRuntimeOnly "io.calimero:calimero-rxtx:${version}"
 	serialRuntimeOnly "io.calimero:serial-native:${version}"
 	usbRuntimeOnly "io.calimero:calimero-usb:${version}"
 //	runtimeOnly 'org.slf4j:slf4j-jdk-platform-logging:2.0.6'
 //	runtimeOnly 'org.slf4j:slf4j-simple:2.0.6'
->>>>>>> 4b3ccf93
 }
 
 jar {
