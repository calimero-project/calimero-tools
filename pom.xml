--- conflicted
+++ resolved
@@ -7,10 +7,6 @@
 		<version>2.3-SNAPSHOT</version>
 	</parent>
 	<artifactId>calimero-tools</artifactId>
-<<<<<<< HEAD
-	<version>2.2.1-SNAPSHOT</version>
-=======
->>>>>>> 35e7799c
 	<name>Calimero Tools</name>
 	<description>A collection of tools for KNX network communication</description>
 	<scm>
@@ -74,13 +70,13 @@
 					</archive>
 				</configuration>
 			</plugin>
-<<<<<<< HEAD
 			<plugin>
 				<groupId>org.apache.maven.plugins</groupId>
 				<artifactId>maven-javadoc-plugin</artifactId>
 				<version>2.9.1</version>
 				<configuration>
 					<overview>src/overview.html</overview>
+					<additionalparam>-Xdoclint:none</additionalparam>
 					<archive>
 						<manifestEntries>
 							<Built-By>calimero-project</Built-By>
@@ -115,25 +111,19 @@
 					</execution>
 				</executions>
 			</plugin>
-=======
->>>>>>> 35e7799c
 		</plugins>
 	</build>
 	<dependencies>
 		<dependency>
 			<groupId>com.github.calimero</groupId>
 			<artifactId>calimero-core</artifactId>
-<<<<<<< HEAD
-			<version>2.2.1-SNAPSHOT</version>
+			<version>${version}</version>
 		</dependency>
 		<dependency>
 			<groupId>org.slf4j</groupId>
 			<artifactId>slf4j-simple</artifactId>
 			<version>1.7.7</version>
 			<scope>runtime</scope>
-=======
-			<version>${version}</version>
->>>>>>> 35e7799c
 		</dependency>
 	</dependencies>
 </project>