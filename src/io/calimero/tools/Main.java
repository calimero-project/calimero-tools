/*
    Calimero 3 - A library for KNX network access
    Copyright (c) 2010, 2025 B. Malinowsky

    This program is free software; you can redistribute it and/or modify
    it under the terms of the GNU General Public License as published by
    the Free Software Foundation; either version 2 of the License, or
    (at your option) any later version.

    This program is distributed in the hope that it will be useful,
    but WITHOUT ANY WARRANTY; without even the implied warranty of
    MERCHANTABILITY or FITNESS FOR A PARTICULAR PURPOSE. See the
    GNU General Public License for more details.

    You should have received a copy of the GNU General Public License
    along with this program; if not, write to the Free Software
    Foundation, Inc., 59 Temple Place, Suite 330, Boston, MA  02111-1307  USA

    Linking this library statically or dynamically with other modules is
    making a combined work based on this library. Thus, the terms and
    conditions of the GNU General Public License cover the whole
    combination.

    As a special exception, the copyright holders of this library give you
    permission to link this library with independent modules to produce an
    executable, regardless of the license terms of these independent
    modules, and to copy and distribute the resulting executable under terms
    of your choice, provided that you also meet, for each linked independent
    module, the terms and conditions of the license of that module. An
    independent module is a module which is not derived from or based on
    this library. If you modify this library, you may extend this exception
    to your version of the library, but you are not obligated to do so. If
    you do not wish to do so, delete this exception statement from your
    version.
*/

package io.calimero.tools;


import static java.lang.System.Logger.Level.INFO;

import java.io.BufferedReader;
import java.io.IOException;
import java.io.InputStreamReader;
import java.io.UncheckedIOException;
import java.lang.reflect.InvocationTargetException;
import java.lang.reflect.Method;
import java.net.InetAddress;
import java.net.InetSocketAddress;
import java.net.NetworkInterface;
import java.net.SocketException;
import java.net.UnknownHostException;
import java.nio.ByteBuffer;
import java.nio.charset.StandardCharsets;
import java.nio.file.Files;
import java.nio.file.Path;
import java.time.Duration;
import java.time.LocalTime;
import java.time.temporal.ChronoUnit;
import java.util.Arrays;
import java.util.Collections;
import java.util.HashMap;
import java.util.HexFormat;
import java.util.Iterator;
import java.util.List;
import java.util.Map;
import java.util.Optional;
import java.util.StringJoiner;
import java.util.function.Consumer;
import java.util.function.Function;
import java.util.stream.Collectors;
import java.util.stream.Stream;

import io.calimero.CloseEvent;
import io.calimero.IndividualAddress;
import io.calimero.KNXException;
import io.calimero.KNXFormatException;
import io.calimero.KNXIllegalArgumentException;
import io.calimero.KnxRuntimeException;
import io.calimero.internal.Manifest;
import io.calimero.knxnetip.KNXnetIPConnection;
import io.calimero.knxnetip.SecureConnection;
import io.calimero.knxnetip.TcpConnection;
import io.calimero.knxnetip.UnixDomainSocketConnection;
import io.calimero.link.Connector;
import io.calimero.link.KNXNetworkLink;
import io.calimero.link.KNXNetworkLinkFT12;
import io.calimero.link.KNXNetworkLinkIP;
import io.calimero.link.KNXNetworkLinkTpuart;
import io.calimero.link.KNXNetworkLinkUsb;
import io.calimero.link.LinkEvent;
import io.calimero.link.NetworkLinkListener;
import io.calimero.link.medium.KNXMediumSettings;
import io.calimero.link.medium.PLSettings;
import io.calimero.link.medium.RFSettings;
import io.calimero.log.LogService;
import io.calimero.mgmt.LocalDeviceManagementIp;
import io.calimero.mgmt.LocalDeviceManagementUds;
import io.calimero.mgmt.PropertyAdapter;
import io.calimero.secure.Keyring;
import io.calimero.secure.Keyring.Interface;
import io.calimero.secure.Security;
import io.calimero.serial.ConnectionStatus;

/**
 * @author B. Malinowsky
 */
final class Main
{
	private record Tool(String name, Class<? extends Runnable> toolClass, String description, String... defaultArgs) {}

	private static final List<Tool> tools = List.of(
			new Tool("discover", Discover.class, "Discover KNXnet/IP devices", "search"),
			new Tool("describe", Discover.class, "KNXnet/IP device self-description", "describe"),
			new Tool("scan", ScanDevices.class, "Determine the existing KNX devices in a KNX subnetwork"),
			new Tool("ipconfig", IPConfig.class, "KNXnet/IP device address configuration"),
			new Tool("netmon", NetworkMonitor.class, "Open network monitor (passive) for KNX network traffic"),
			new Tool("monitor", NetworkMonitor.class, "Alias for netmon"),
			new Tool("read", ProcComm.class, "Read a value using KNX process communication", "read"),
			new Tool("write", ProcComm.class, "Write a value using KNX process communication", "write"),
			new Tool("groupmon", ProcComm.class, "Open group monitor for KNX process communication", "monitor"),
			new Tool("trafficmon", TrafficMonitor.class, "KNX link-layer traffic & link status monitor"),
			new Tool("get", Property.class, "Read a KNX property", "get"),
			new Tool("set", Property.class, "Write a KNX property", "set"),
			new Tool("properties", PropClient.class, "Open KNX property client"),
			new Tool("info", ProcComm.class, "Send an LTE info command", "info"),
			new Tool("baos", BaosClient.class, "Communicate with a KNX BAOS device"),
			new Tool("devinfo", DeviceInfo.class, "Read KNX device information"),
			new Tool("mem", Memory.class, "Access KNX device memory"),
			new Tool("progmode", ProgMode.class, "Check/set device(s) in programming mode"),
			new Tool("restart", Restart.class, "Restart a KNX interface/device"),
			new Tool("import", DatapointImporter.class, "Import datapoints from a KNX project (.knxproj) or group addresses file (.xml|.csv)")
	);

	private static final Map<InetSocketAddress, TcpConnection> tcpConnectionPool = new HashMap<>();
	private static boolean registeredTcpShutdownHook;

	static synchronized TcpConnection tcpConnection(final InetSocketAddress local, final InetSocketAddress server) {
		if (!registeredTcpShutdownHook) {
			Runtime.getRuntime().addShutdownHook(Thread.ofVirtual().unstarted(Main::closeTcpConnections));
			registeredTcpShutdownHook = true;
		}

		var connection = tcpConnectionPool.get(server);
		if (connection == null || !connection.isConnected()) {
			if (local.getAddress().isAnyLocalAddress() && local.getPort() == 0)
				connection = TcpConnection.newTcpConnection(server);
			else
				connection = TcpConnection.newTcpConnection(local, server);
			tcpConnectionPool.put(server, connection);
		}
		return connection;
	}

	private static void closeTcpConnections() {
		final var connections = tcpConnectionPool.values().toArray(TcpConnection[]::new);
		for (final var c : connections) {
			c.close();
		}
	}



	private Main() {}

	/**
	 * Provides a common entry point for running the Calimero Tools.
	 * <p>
	 * This is useful to start the tools from within a .jar file.
	 *
	 * @param args the first argument being the tool to invoke, followed by the command line options of that tool
	 */
	public static void main(final String... args)
	{
		if (args.length == 1 && (args[0].equals("-v") || args[0].equals("--version"))) {
			showVersion();
			return;
		}
		final boolean help = args.length >= 1 && (args[0].equals("--help") || args[0].equals("-h"));
		if (args.length == 0 || help) {
			usage();
			return;
		}

		System.setProperty("jdk.system.logger.format", "%1$tT.%1$tL [%4$-7s] %3$s: %5$s%6$s%n");
		int cmdIdx = 0;
		if (args[0].startsWith("-v")) {
			final String vs = args[0];
			final String level = vs.startsWith("-vvv") ? "TRACE" : vs.startsWith("-vv") ? "DEBUG" : "INFO";
			System.setProperty("jdk.system.logger.level", level);
			System.setProperty("org.slf4j.simpleLogger.defaultLogLevel", level);
			cmdIdx++;
		}

		final String cmd = args[cmdIdx];
		for (final var tool : tools) {
			if (tool.name().equals(cmd)) {
				try {
					final String[] toolargs;
					if (args.length > 1 && (args[1].equals("--help") || args[1].equals("-h")))
						toolargs = new String[]{ "-h" };
					else
						toolargs = Stream.concat(Stream.of(tool.defaultArgs()), Arrays.stream(args, cmdIdx + 1, args.length))
								.toArray(String[]::new);
					final Method main = tool.toolClass().getMethod("main", String[].class);
					main.invoke(null, new Object[]{ toolargs });
				}
				catch (final Exception e) {
					System.err.print("internal error initializing tool \"" + cmd + "\": ");
					if (e instanceof InvocationTargetException)
						e.getCause().printStackTrace();
					else
						e.printStackTrace();
				}
				return;
			}
		}
		System.out.println("unknown command \"" + cmd + "\"");
	}

	private static void usage()
	{
		final var joiner = new StringJoiner(System.lineSeparator());
		joiner.add("Supported commands (always safe without further options, use -h for help):");
		final int maxLength = tools.stream().mapToInt(cmd -> cmd.name().length()).max().orElseThrow();
		for (final var tool : tools) {
			joiner.add(String.format("%-" + maxLength + "s - %s", tool.name(), tool.description()));
		}
		System.out.println(joiner);
	}

	static void showVersion() {
		System.out.println(Manifest.buildInfo(Main.class));
	}

	//
	// Utility methods used by the various tools
	//

	private static final Map<Integer, String> manufacturer;
	static {
		try (var is = Main.class.getResourceAsStream("/knxManufacturers.properties");
			 var r = new BufferedReader(new InputStreamReader(is, StandardCharsets.UTF_8))) {
			manufacturer = r.lines().map(s -> s.split("="))
					.collect(Collectors.toUnmodifiableMap(s -> Integer.parseUnsignedInt(s[0]), s -> s[1]));
		}
		catch (final IOException e) {
			throw new UncheckedIOException(e);
		}
	}

	static String manufacturer(final int id) { return manufacturer.getOrDefault(id, "Unknown"); }


	static InetSocketAddress createLocalSocket(final Map<String, Object> options) {
		return createLocalSocket((InetAddress) options.get("localhost"), (Integer) options.get("localport"));
	}

	static InetSocketAddress createLocalSocket(final InetAddress host, final Integer port)
	{
		final int p = port != null ? port : 0;
		return host != null ? new InetSocketAddress(host, p) : new InetSocketAddress(p);
	}

	static InetAddress parseHost(final String host)
	{
		try {
			return InetAddress.getByName(host);
		}
		catch (final UnknownHostException e) {
			throw new KNXIllegalArgumentException("failed to read IP host " + host, e);
		}
	}

	/**
	 * Creates a medium settings type for the supplied medium identifier.
	 *
	 * @param id a medium identifier from command line option
	 * @return medium settings object
	 * @throws KNXIllegalArgumentException on unknown medium identifier
	 */
	static KNXMediumSettings getMedium(final String id) {
		final int medium = KNXMediumSettings.getMedium(id);
		return KNXMediumSettings.create(medium, KNXMediumSettings.BackboneRouter);
	}

	static IndividualAddress getAddress(final String address)
	{
		try {
			return new IndividualAddress(address);
		}
		catch (final KNXFormatException e) {
			throw new KNXIllegalArgumentException("KNX device address", e);
		}
	}

	static boolean isOption(final String arg, final String longOpt, final String shortOpt)
	{
		final boolean lo = arg.startsWith("--") && arg.regionMatches(2, longOpt, 0, arg.length() - 2);
		final boolean so = shortOpt != null && arg.startsWith("-")
				&& arg.regionMatches(1, shortOpt, 0, arg.length() - 1);
		return lo || so;
	}

	static void setDomainAddress(final Map<String, Object> options)
	{
		final Long value = (Long) options.get("domain");
		if (value == null)
			return;
		final ByteBuffer buffer = ByteBuffer.allocate(Long.BYTES);
		buffer.putLong(value);
		final KNXMediumSettings medium = (KNXMediumSettings) options.get("medium");
		final byte[] domain = new byte[medium.getMedium() == KNXMediumSettings.MEDIUM_PL110 ? 2 : 6];
		buffer.position(8 - domain.length);
		buffer.get(domain);
		if (medium.getMedium() == KNXMediumSettings.MEDIUM_RF)
			((RFSettings) medium).setDomainAddress(domain);
		else if (medium.getMedium() == KNXMediumSettings.MEDIUM_PL110)
			((PLSettings) medium).setDomainAddress(domain);
		else
			throw new KNXIllegalArgumentException(medium.getMediumString()
					+ " networks don't use domain addresses, use --medium to specify KNX network medium");
	}

	static boolean parseCommonOption(final String arg, final Iterator<String> i, final Map<String, Object> options) {
		if (isOption(arg, "version", null))
			options.put("about", (Runnable) Main::showVersion);
		else if (isOption(arg, "localhost", null))
			options.put("localhost", parseHost(i.next()));
		else if (isOption(arg, "localport", null))
			options.put("localport", Integer.decode(i.next()));
		else if (isOption(arg, "port", "p"))
			options.put("port", Integer.decode(i.next()));
		else if (isOption(arg, "nat", "n"))
			options.put("nat", null);
		else if (isOption(arg, "ft12", "f"))
			options.put("ft12", null);
		else if (isOption(arg, "usb", "u"))
			options.put("usb", null);
		else if (isOption(arg, "tpuart", null))
			options.put("tpuart", null);
		else if (isOption(arg, "medium", "m"))
			options.put("medium", getMedium(i.next()));
		else if (isOption(arg, "domain", null))
			options.put("domain", Long.decode(i.next()));
		else if (isOption(arg, "tcp", null))
			options.put("tcp", null);
		else if (isOption(arg, "unix-socket", null))
			options.put("unix-socket", null);
		else if (isOption(arg, "udp", null))
			options.put("udp", null);
		else if (isOption(arg, "ft12-cemi", null))
			options.put("ft12-cemi", null);
		else if (isOption(arg, "json", null))
			options.put("json", null);
		else if (isOption(arg, "reconnect-delay", null))
			options.put("reconnectDelay", Duration.ofSeconds(Long.parseUnsignedLong(i.next())));
		else if (isOption(arg, "max-reconnect-attempts", null))
			options.put("maxConnectAttempts", Long.parseUnsignedLong(i.next()));
		else
			return false;
		return true;
	}

	static boolean parseSecureOption(final String arg, final Iterator<String> i, final Map<String, Object> options) {
		if (isOption(arg, "group-key", null))
			options.put("group-key", fromHex(i.next()));
		else if (isOption(arg, "device-key", null))
			options.put("device-key", fromHex(i.next()));
		else if (isOption(arg, "device-pwd", null))
			options.put("device-key", SecureConnection.hashDeviceAuthenticationPassword(i.next().toCharArray()));
		else if (isOption(arg, "user", null))
			options.put("user", Integer.decode(i.next()));
		else if (isOption(arg, "user-key", null))
			options.put("user-key", fromHex(i.next()));
		else if (isOption(arg, "user-pwd", null))
			options.put("user-key", SecureConnection.hashUserPassword(i.next().toCharArray()));
		else if (isOption(arg, "keyring", null))
			options.put("keyring", Keyring.load(i.next()));
		else if (isOption(arg, "keyring-pwd", null))
			options.put("keyring-pwd", i.next().toCharArray());
		else if (isOption(arg, "interface", null))
			options.put("interface", getAddress(i.next()));
		else
			return false;
		return true;
	}

	static String printCommonOptions() {
		return """
				Options:
				  --help -h                  show this help message
				  --version                  show tool/library version and exit
				  --localhost <id>           local IP/host name
				  --localport <number>       local UDP port (default system assigned)
				  --port -p <number>         UDP/TCP port on <host> (default %d)
				  --udp                      use UDP (default for unsecure communication)
				  --tcp                      use TCP (default for KNX IP secure)
				  --ft12 -f                  use FT1.2 serial communication
				  --usb -u                   use KNX USB communication
				  --tpuart                   use TP-UART communication
				  --unix-socket              use Unix domain sockets
				  --nat -n                   enable Network Address Translation (UDP only)
				  --medium -m <id>           KNX medium [tp1|p110|knxip|rf] (default tp1)
				  --domain <address>         domain address on KNX PL/RF medium (defaults to broadcast domain)
				  --knx-address -k <addr>    KNX device address of local endpoint
				  --json                     show JSON-formatted output"""
				.formatted(KNXnetIPConnection.DEFAULT_PORT);
	}

	static String printSecureOptions(final boolean printGroupKey) {
		final var optGroupKey = "\n  --group-key <key>          multicast group key (backbone key, 32 hexadecimal digits)";
		return """
				KNX Secure:
				  --keyring <path>           *.knxkeys file for secure communication (defaults to keyring in current working directory)
				  --keyring-pwd <password>   keyring password
				KNX IP Secure specific:%s
				  --user <id>                tunneling user identifier (1..127)
				  --user-pwd <password>      tunneling user password
				  --user-key <key>           tunneling user password hash (32 hexadecimal digits)
				  --device-pwd <password>    device authentication password
				  --device-key <key>         device authentication code (32 hexadecimal digits)"""
				.formatted(printGroupKey ? optGroupKey : "");
	}

	static String printSecureOptions() {
		return printSecureOptions(true);
	}

	static KNXNetworkLink newLink(final Map<String, Object> options) throws KNXException, InterruptedException {
		@SuppressWarnings("resource")
		final var link = new Connector().reconnectOn(false, true, true)
				.reconnectDelay((Duration) options.getOrDefault("reconnectDelay", Duration.ofSeconds(4)))
				.maxConnectAttempts((long) options.getOrDefault("maxConnectAttempts", 3L))
				.newLink(() -> createNewLink(options));
		link.addLinkListener(new NetworkLinkListener() {
			@LinkEvent
			void connectionStatus(final ConnectionStatus status) {
				System.out.println(LocalTime.now().truncatedTo(ChronoUnit.MILLIS) + " connection status KNX " + status);
			}
		});
		return link;
	}

	private static KNXNetworkLink createNewLink(final Map<String, Object> options) throws KNXException, InterruptedException {
		lookupKeyring(options);

		final String host = (String) options.get("host");
		final KNXMediumSettings medium = (KNXMediumSettings) options.get("medium");

		// check for FT1.2 network link
		if (options.containsKey("ft12"))
			return new KNXNetworkLinkFT12(host, medium);

		// check for FT1.2 cEMI network link
		if (options.containsKey("ft12-cemi"))
			return KNXNetworkLinkFT12.newCemiLink(host, medium);

		// check for USB network link
		if (options.containsKey("usb"))
			return new KNXNetworkLinkUsb(host, medium);

		// rest of connections can have a specific local knx address
		final IndividualAddress device = (IndividualAddress) options.get("knx-address");
		if (device != null)
			medium.setDeviceAddress(device);

		// check for TP-UART link
		if (options.containsKey("tpuart")) {
			final var link = new KNXNetworkLinkTpuart(host, medium, Collections.emptyList());
			if (device == null)
				LogService.getLogger("io.calimero.tools").log(INFO, "TP-UART sends without assigned KNX address (--knx-address)");
			return link;
		}

		if (options.containsKey("unix-socket"))
			return KNXNetworkLinkIP.newTunnelingLink(udsConnection(host), medium);

		// we have an IP link
		final InetSocketAddress local = createLocalSocket(options);
		final InetAddress addr = parseHost(host);

		// check for KNX IP routing
		if (addr.isMulticastAddress()) {
			if (medium.getDeviceAddress().equals(KNXMediumSettings.BackboneRouter)) {
				// default subnetwork and device address for unregistered device
				medium.setDeviceAddress(new IndividualAddress(0x0f, 0x0f, 0xff));
			}
			final var optGroupKey = groupKey(addr, options);
			if (optGroupKey.isPresent()) {
				final byte[] groupKey = optGroupKey.get();
				try {
					final NetworkInterface nif = NetworkInterface.getByInetAddress(local.getAddress());
					if (nif == null && !local.getAddress().isAnyLocalAddress())
						throw new KNXIllegalArgumentException(local.getAddress() + " is not assigned to a network interface");
					return KNXNetworkLinkIP.newSecureRoutingLink(nif, addr, groupKey, Duration.ofMillis(2000), medium);
				}
				catch (final SocketException e) {
					throw new KNXIllegalArgumentException("getting network interface of " + local.getAddress(), e);
				}
			}
			return KNXNetworkLinkIP.newRoutingLink(local.getAddress(), addr, medium);
		}

		// IP tunneling
		final InetSocketAddress remote = new InetSocketAddress(addr, (Integer) options.get("port"));
		final boolean nat = options.containsKey("nat");

		// supported combination of options for secure connection:
		// 1.) user and user key
		// 2.) interface address and user
		// 3.) single keyring interface and (tunneling address or user)
		final var optUserKey = userKey(options);
		if (optUserKey.isPresent()) {
			final byte[] userKey = optUserKey.get();
			final byte[] devAuth = deviceAuthentication(options);
			final int user = (int) options.getOrDefault("user", 0);

			if (options.containsKey("udp"))
				return KNXNetworkLinkIP.newSecureTunnelingLink(local, remote, nat, devAuth, user, userKey, medium);

			final var session = tcpConnection(local, remote).newSecureSession(user, userKey, devAuth);
			return KNXNetworkLinkIP.newSecureTunnelingLink(session, medium);
		}
		if (options.containsKey("tcp")) {
			final var c = tcpConnection(local, remote);
			return KNXNetworkLinkIP.newTunnelingLink(c, medium);
		}
		return KNXNetworkLinkIP.newTunnelingLink(local, remote, nat, medium);
	}

	static PropertyAdapter newLocalDeviceMgmt(final Map<String, Object> options,
			final Consumer<CloseEvent> adapterClosed) throws KNXException, InterruptedException {
		lookupKeyring(options);

		final InetSocketAddress local = createLocalSocket(options);
		final InetSocketAddress host = new InetSocketAddress((String) options.get("host"),
				(Integer) options.get("port"));
		final boolean nat = options.containsKey("nat");
		final Optional<byte[]> optUserKey = deviceMgmtKey(options);
		if (optUserKey.isPresent()) {
			final byte[] userKey = optUserKey.get();
			final byte[] devAuth = deviceAuthentication(options);

			if (options.containsKey("udp"))
				return LocalDeviceManagementIp.newSecureAdapter(local, host, nat, devAuth, userKey, adapterClosed);

			final var conn = options.containsKey("unix-socket") ? udsConnection((String) options.get("host"))
					: tcpConnection(local, host);
			final var session = conn.newSecureSession(1, userKey, devAuth);
			if (options.containsKey("unix-socket"))
				return LocalDeviceManagementUds.newSecureAdapter(session, adapterClosed);
			return LocalDeviceManagementIp.newSecureAdapter(session, adapterClosed);
		}
		if (options.containsKey("tcp")) {
			return LocalDeviceManagementIp.newAdapter(tcpConnection(local, host), adapterClosed);
		}
		if (options.containsKey("unix-socket"))
			return LocalDeviceManagementUds.newAdapter(udsConnection((String) options.get("host")), adapterClosed);

		final boolean queryWriteEnable = options.containsKey("emulatewriteenable");
		return LocalDeviceManagementIp.newAdapter(local, host, nat, queryWriteEnable, adapterClosed);
	}

	static UnixDomainSocketConnection udsConnection(final String host) throws KNXException {
		try {
			return UnixDomainSocketConnection.newConnection(Path.of(host));
		}
		catch (final IOException e) {
			throw new KNXException("create Unix domain socket connection " + host, e);
		}
	}

	private static Keyring toolKeyring;

	static void lookupKeyring(final Map<String, Object> options) {
		// check for keyring password, and user-supplied keyring or any keyring in current working directory
		final boolean gotPwd = options.containsKey("keyring-pwd");
		final Optional<Keyring> optKeyring = Optional.ofNullable((Keyring) options.get("keyring"));
		if (gotPwd) {
			optKeyring.or(Main::cwdKeyring).ifPresent(keyring -> {
					Security.defaultInstallation().useKeyring(keyring, (char[]) options.get("keyring-pwd"));
					toolKeyring = keyring;
			});
		}
		else if (optKeyring.isPresent()) // should maybe make this an exception, too
			System.out.println("both keyring and keyring password are required, secure communication won't be available!");
	}

	private static Optional<Keyring> cwdKeyring() {
		final String knxkeys = ".knxkeys";
		try (var list = Files.list(Path.of(""))) {
			return list.map(Path::toString).filter(path -> path.endsWith(knxkeys)).findAny().map(Keyring::load);
		}
		catch (final IOException ignore) {
			return Optional.empty();
		}
	}

	static Optional<byte[]> userKey(final Map<String, Object> options) {
		return Optional.ofNullable((byte[]) options.get("user-key")).or(() -> keyringUserKey(options));
	}

	private static Optional<byte[]> deviceMgmtKey(final Map<String, Object> options) {
		return Optional.ofNullable((byte[]) options.get("user-key")).or(() -> keyringDeviceMgmtKey(options));
	}

	private static Optional<byte[]> groupKey(final InetAddress multicastGroup, final Map<String, Object> options) {
		return Optional.ofNullable((byte[]) options.get("group-key")).or(() -> keyringGroupKey(multicastGroup, options));
	}

	static byte[] deviceAuthentication(final Map<String, Object> options) {
		return Optional.ofNullable((byte[]) options.get("device-key"))
				.or(() -> keyringDeviceAuthentication(options))
				.orElse(new byte[0]);
	}

	private static Optional<byte[]> keyringUserKey(final Map<String, Object> options) {
		if (toolKeyring == null)
			return Optional.empty();
		final var ifAddr = (IndividualAddress) options.get("interface");
		final int user = (int) options.getOrDefault("user", 0);
		final var connectConfig = interfaceFor(ifAddr, user);
		if (connectConfig.isPresent()) {
			options.put("user", connectConfig.get().user());
			return connectConfig.get().password().map(decryptAndHashUserPwd(options));
		}
		return Optional.empty();
	}

	private static Optional<byte[]> keyringDeviceMgmtKey(final Map<String, Object> options) {
		final var ifAddr = (IndividualAddress) options.get("interface");
		return keyringDeviceForInterface(ifAddr).flatMap(Keyring.Device::password).map(decryptAndHashUserPwd(options));
	}

	private static Optional<byte[]> keyringGroupKey(final InetAddress multicastGroup,
			final Map<String, Object> options) {
		if (toolKeyring == null)
			return Optional.empty();
		return toolKeyring.backbone().filter(bb -> bb.multicastGroup().equals(multicastGroup))
				.flatMap(Keyring.Backbone::groupKey)
				.map(key -> toolKeyring.decryptKey(key, (char[]) options.get("keyring-pwd")));
	}

	private static Optional<byte[]> keyringDeviceAuthentication(final Map<String, Object> options) {
		final var ifAddr = (IndividualAddress) options.get("interface");
		return keyringDeviceForInterface(ifAddr).flatMap(Keyring.Device::authentication).map(pwd -> SecureConnection
				.hashDeviceAuthenticationPassword(toolKeyring.decryptPassword(pwd, (char[]) options.get("keyring-pwd"))));
	}

	private static Optional<Keyring.Device> keyringDeviceForInterface(final IndividualAddress ifAddr) {
		if (toolKeyring == null)
			return Optional.empty();
		final var devices = toolKeyring.devices();
		final var interfaces = toolKeyring.interfaces();

		if (ifAddr != null) {
			if (devices.containsKey(ifAddr))
				return Optional.of(devices.get(ifAddr));
			// XXX keyring interface does not provide host address, so we have to iterate entry set
			for (final var entry : interfaces.entrySet()) {
				for (final var iface : entry.getValue()) {
					if (iface.address().equals(ifAddr)) {
						final var host = entry.getKey();
						return Optional.ofNullable(devices.get(host));
					}
				}
			}
		}

		if (interfaces.size() != 1)
			return Optional.empty();
		final var deviceAddr = interfaces.keySet().iterator().next();
		return Optional.of(devices.get(deviceAddr));
	}

	// user = 0 for unspecified user, or ifAddr null for unspecified interface address
	private static Optional<Interface> interfaceFor(final IndividualAddress ifAddr, final int user) {
		if (toolKeyring == null)
			return Optional.empty();
		final var interfaces = toolKeyring.interfaces();

		List<Interface> list = null;
		if (ifAddr == null) {
			// lookup default host
			if (interfaces.size() != 1)
				return Optional.empty();
			list = interfaces.values().iterator().next();
		}
		if (user != 0) {
			// lookup by host address and user
			if (list == null) {
				list = interfaces.get(ifAddr);
				if (list == null)
					return Optional.empty();
			}
			for (final var ifConfig : list)
				if (ifConfig.user() == user)
					return Optional.of(ifConfig);
		}
		if (list == null) {
			// ifAddr != null and user == 0, lookup specific interface given by ifAddr
			for (final var configs : interfaces.values()) {
				for (final var ifConfig : configs)
					if (ifConfig.address().equals(ifAddr))
						return Optional.of(ifConfig);
			}
		}
		return Optional.empty();
	}

	private static Function<byte[], byte[]> decryptAndHashUserPwd(final Map<String, Object> options) {
		return pwd -> SecureConnection
				.hashUserPassword(toolKeyring.decryptPassword(pwd, (char[]) options.get("keyring-pwd")));
	}

	private static byte[] fromHex(final String hex) {
		final int len = hex.length();
		if (len != 0 && len != 32)
			throw new KNXIllegalArgumentException("wrong KNX key length, requires 16 bytes (32 hex chars)");
		return HexFormat.of().parseHex(hex);
	}

<<<<<<< HEAD
	static String fromDptName(final String id) {
		return switch (id) {
			case "switch" -> "1.001";
			case "bool" -> "1.002";
			case "dimmer" -> "3.007";
			case "blinds" -> "3.008";
			case "string" -> "16.001";
			case "temp" -> "9.001";
			case "float", "float2" -> "9.002";
			case "float4" -> "14.005";
			case "ucount" -> "5.010";
			case "int" -> "13.001";
			case "angle" -> "5.003";
			case "percent", "%" -> "5.001";
			default -> {
				if (!"-".equals(id) && !Character.isDigit(id.charAt(0)))
					throw new KnxRuntimeException("unrecognized DPT '" + id + "'");
				yield id;
			}
		};
	}


	static final class ShutdownHandler extends Thread
	{
		private final Thread t = Thread.currentThread();

		ShutdownHandler register()
		{
			Runtime.getRuntime().addShutdownHook(this);
			return this;
		}
=======
	static final class ShutdownHandler {
		private final Thread hook;
>>>>>>> 98c67e9f

		ShutdownHandler() {
			final Thread t = Thread.currentThread();
			hook = Thread.ofVirtual().unstarted(t::interrupt);
			Runtime.getRuntime().addShutdownHook(hook);
		}

		void unregister() {
			Runtime.getRuntime().removeShutdownHook(hook);
		}
	}

	static final class PeekingIterator<E> implements Iterator<E> {
		private final Iterator<E> i;
		private E next;

		PeekingIterator(final Iterator<E> i) { this.i = i; }

		public E peek() { return next != null ? next : (next = next()); }

		@Override
		public boolean hasNext() { return next != null || i.hasNext(); }

		@Override
		public E next() {
			final E e = next != null ? next : i.next();
			next = null;
			return e;
		}
	}
}<|MERGE_RESOLUTION|>--- conflicted
+++ resolved
@@ -721,7 +721,6 @@
 		return HexFormat.of().parseHex(hex);
 	}
 
-<<<<<<< HEAD
 	static String fromDptName(final String id) {
 		return switch (id) {
 			case "switch" -> "1.001";
@@ -745,19 +744,8 @@
 	}
 
 
-	static final class ShutdownHandler extends Thread
-	{
-		private final Thread t = Thread.currentThread();
-
-		ShutdownHandler register()
-		{
-			Runtime.getRuntime().addShutdownHook(this);
-			return this;
-		}
-=======
 	static final class ShutdownHandler {
 		private final Thread hook;
->>>>>>> 98c67e9f
 
 		ShutdownHandler() {
 			final Thread t = Thread.currentThread();
