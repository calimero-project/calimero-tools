/*
    Calimero 2 - A library for KNX network access
    Copyright (c) 2010, 2023 B. Malinowsky

    This program is free software; you can redistribute it and/or modify
    it under the terms of the GNU General Public License as published by
    the Free Software Foundation; either version 2 of the License, or
    (at your option) any later version.

    This program is distributed in the hope that it will be useful,
    but WITHOUT ANY WARRANTY; without even the implied warranty of
    MERCHANTABILITY or FITNESS FOR A PARTICULAR PURPOSE. See the
    GNU General Public License for more details.

    You should have received a copy of the GNU General Public License
    along with this program; if not, write to the Free Software
    Foundation, Inc., 59 Temple Place, Suite 330, Boston, MA  02111-1307  USA

    Linking this library statically or dynamically with other modules is
    making a combined work based on this library. Thus, the terms and
    conditions of the GNU General Public License cover the whole
    combination.

    As a special exception, the copyright holders of this library give you
    permission to link this library with independent modules to produce an
    executable, regardless of the license terms of these independent
    modules, and to copy and distribute the resulting executable under terms
    of your choice, provided that you also meet, for each linked independent
    module, the terms and conditions of the license of that module. An
    independent module is a module which is not derived from or based on
    this library. If you modify this library, you may extend this exception
    to your version of the library, but you are not obligated to do so. If
    you do not wish to do so, delete this exception statement from your
    version.
*/

package io.calimero.tools;

import static java.lang.System.Logger.Level.ERROR;
import static java.lang.System.Logger.Level.INFO;
import static java.util.stream.Collectors.joining;

import java.io.ByteArrayOutputStream;
import java.io.IOException;
import java.io.InputStream;
import java.lang.System.Logger;
import java.net.InetAddress;
import java.net.UnknownHostException;
import java.nio.ByteBuffer;
import java.nio.charset.StandardCharsets;
import java.util.ArrayList;
import java.util.Arrays;
import java.util.HashMap;
import java.util.HexFormat;
import java.util.List;
import java.util.Map;
import java.util.Optional;
import java.util.StringJoiner;
import java.util.function.Function;

import io.calimero.CloseEvent;
import io.calimero.DeviceDescriptor;
import io.calimero.GroupAddress;
import io.calimero.IndividualAddress;
import io.calimero.KNXException;
import io.calimero.KNXFormatException;
import io.calimero.KNXIllegalArgumentException;
import io.calimero.KnxRuntimeException;
import io.calimero.Priority;
import io.calimero.Settings;
import io.calimero.dptxlator.DPTXlator;
import io.calimero.dptxlator.PropertyTypes;
import io.calimero.dptxlator.TranslatorTypes;
import io.calimero.knxnetip.KNXnetIPConnection;
import io.calimero.link.KNXNetworkLink;
import io.calimero.link.medium.TPSettings;
import io.calimero.log.LogService;
import io.calimero.mgmt.Description;
import io.calimero.mgmt.LocalDeviceManagementIp;
import io.calimero.mgmt.LocalDeviceManagementUsb;
import io.calimero.mgmt.PropertyAccess.PID;
import io.calimero.mgmt.PropertyAdapter;
import io.calimero.mgmt.PropertyClient;
import io.calimero.mgmt.PropertyClient.PropertyKey;
import io.calimero.mgmt.PropertyClient.XmlPropertyDefinitions;
import io.calimero.mgmt.RemotePropertyServiceAdapter;
import io.calimero.serial.usb.UsbConnection;
import io.calimero.serial.usb.UsbConnectionFactory;
import io.calimero.tools.Main.PeekingIterator;
import io.calimero.xml.KNXMLException;
import io.calimero.xml.XmlInputFactory;
import io.calimero.xml.XmlReader;

/**
 * A tool for Calimero showing features of the {@link PropertyClient} used for KNX property access.
 * <p>
 * Property is a {@link Runnable} tool implementation to set or get a KNX property from an Interface
 * Object Server (IOS), get its KNX property description, or scan the KNX descriptions available. It
 * supports network access using a KNXnet/IP, KNX IP, USB, FT1.2, or TP-UART connection.<br>
 * The tool implementation mainly interacts with {@link PropertyClient}, which offers high-level
 * access to KNX property information. It also shows creation of the {@link PropertyAdapter},
 * necessary for a property client to work. All queried property values, as well as occurring
 * problems are written to <code>System.out</code>.
 * <p>
 * When starting this tool from the console, the <code>main</code>-method of this class is invoked,
 * otherwise use it in the context appropriate to {@link Runnable}. Take a look at the command line
 * options to configure the tool with the appropriate communication settings.
 *
 * @author B. Malinowsky
 */
public class Property implements Runnable
{
	private static final String tool = "Property";
	private static final String sep = System.lineSeparator();

	static Logger out = LogService.getLogger("io.calimero.tools");

	/** Contains tool options after parsing command line. */
	protected final Map<String, Object> options = new HashMap<>();

	/** The used property client. */
	protected PropertyClient pc;
	private KNXNetworkLink link;
	private Map<PropertyKey, PropertyClient.Property> definitions;

	// object index -> object type
	private final Map<Integer, Integer> objIndexToType = new HashMap<>();

	private final Thread interruptOnClose;

	private boolean associationTableFormat1;
	private int groupDescriptorSize;

	private static final int pidGroupObjectTable = 51;


	/**
	 * Constructs a new Property object.
	 * <p>
	 *
	 * @param args options for the property tool, see {@link #main(String[])}
	 * @throws KNXIllegalArgumentException on missing or wrong formatted option value
	 */
	public Property(final String[] args)
	{
		interruptOnClose = Thread.currentThread();
		try {
			parseOptions(args);
		}
		catch (final KNXIllegalArgumentException e) {
			throw e;
		}
		catch (final RuntimeException e) {
			throw new KNXIllegalArgumentException(e.getMessage(), e);
		}
	}

	/**
	 * Entry point for running the Property tool from the console.
	 * <p>
	 * A communication device, host, or port identifier has to be supplied to specify the endpoint
	 * for KNX network access.<br>
	 * To show the usage message of this tool on the console, supply the command line option --help
	 * (or -h).<br>
	 * Command line options are treated case-sensitive. Available options are:
	 * <ul>
	 * <li><code>--help -h</code> show help message</li>
	 * <li><code>--version</code> show tool/library version and exit</li>
	 * <li><code>--local -l</code> local device management (default)</li>
	 * <li><code>--remote -r</code> <i>KNX addr</i> &nbsp;remote property service</li>
	 * <li><code>--definitions -d</code> <i>file</i> &nbsp;use property definition file</li>
	 * <li><code>--localhost</code> <i>id</i> &nbsp;local IP/host name</li>
	 * <li><code>--localport</code> <i>number</i> &nbsp;local UDP port (default system assigned)</li>
	 * <li><code>--port -p</code> <i>number</i> &nbsp;UDP port on host (default 3671)</li>
	 * <li><code>--nat -n</code> enable Network Address Translation</li>
	 * <li><code>--ft12 -f</code> use FT1.2 serial communication</li>
	 * <li><code>--usb -u</code> use KNX USB communication</li>
	 * <li><code>--tpuart</code> use TP-UART communication</li>
	 * </ul>
	 * For local device management these options are available:
	 * <ul>
	 * <li><code>--emulatewriteenable -e</code> check write-enable of a property</li>
	 * </ul>
	 * For remote property service these options are available:
	 * <ul>
	 * <li><code>--medium -m</code> <i>id</i> &nbsp;KNX medium [tp1|p110|knxip|rf] (defaults to tp1)</li>
	 * <li><code>--domain</code> <i>address</i> &nbsp;domain address on open KNX medium (PL or RF)</li>
	 * <li><code>--knx-address -k</code> <i>KNX address</i> &nbsp;KNX device address of local endpoint</li>
	 * <li><code>--connect -c</code> connection oriented mode</li>
	 * <li><code>--authorize -a</code> <i>key</i> &nbsp;authorize key to access the KNX device</li>
	 * </ul>
	 * Use one of the following commands for property access, with <i>object-idx</i> being the
	 * interface object index, and <i>pid</i> the KNX property identifier:
	 * <ul>
	 * <li><code>get <i>object-idx pid [start-idx elements]</i></code> get the property value(s)</li>
	 * <li><code>set <i>object-idx pid [start-idx] string-value</i></code> set the property string-formatted value</li>
	 * <li><code>set <i>object-idx pid start-idx elements [\"0x\"|\"0\"|\"b\"]data</i></code> set the property data</li>
	 * <li><code>desc <i>object-idx pid</i></code> get the property description of the property ID</li>
	 * <li><code>desc <i>object-idx "i" prop-idx</i></code> get the property description of the property index</li>
	 * <li><code>scan <i>[object-idx]</i></code> list interface object type descriptions (of the
	 * indexed interface object)</li>
	 * <li><code>scan <i>[object-idx]</i> "all"</code> list all property descriptions (of the
	 * indexed interface object)</li>
	 * <li><code>?</code> show command help</li>
	 * </ul>
	 * The <code>--knx-address</code> option is only necessary if an access protocol is selected
	 * that directly communicates with the KNX network, i.e., KNX IP or TP-UART. The selected KNX
	 * individual address shall be unique in a network, and the subnetwork address (area and line)
	 * should be set to match the network configuration.
	 *
	 * @param args command line options for the property tool
	 */
	public static void main(final String... args)
	{
		try {
			new Property(args).run();
		}
		catch (final Throwable t) {
			out.log(ERROR, "parsing option", t);
		}
	}

	@Override
	public void run()
	{
		Exception thrown = null;
		boolean canceled = false;
		try {
			if (options.isEmpty()) {
				out(tool + " - Access KNX properties");
				Main.showVersion();
				out("Type --help for help message");
				return;
			}
			if (options.containsKey("about")) {
				((Runnable) options.get("about")).run();
				return;
			}

			final PropertyAdapter adapter = createAdapter();

			if (options.containsKey("reset") && adapter instanceof final LocalDeviceManagementIp ldm) {
				out("send local device management reset request to " + options.get("host") + ":" + options.get("port"));
				ldm.reset();
				while (ldm.isOpen())
					Thread.sleep(1000);
			}

			pc = new PropertyClient(adapter);
			String resource = "";
			try {
				// check if user supplied an XML resource with property definitions
				if (options.containsKey("definitions")) {
					resource = (String) options.get("definitions");
					pc.addDefinitions(new XmlPropertyDefinitions().load(resource));
				}
				else {
					resource = "/properties.xml";
					try (InputStream is = Settings.class.getResourceAsStream(resource);
							XmlReader r = XmlInputFactory.newInstance().createXMLStreamReader(is)) {
						pc.addDefinitions(new XmlPropertyDefinitions().load(r));
					}
				}
				definitions = pc.getDefinitions();
			}
			catch (IOException | KNXMLException e) {
				out.log(ERROR, "loading definitions from " + resource + " failed", e);
			}

			// run the user command
			runCommand((String[]) options.get("command"));
		}
		catch (KNXException | RuntimeException e) {
			thrown = e;
		}
		catch (final InterruptedException e) {
			canceled = true;
			Thread.currentThread().interrupt();
		}
		finally {
			if (pc != null)
				pc.close();
			if (link != null)
				link.close();
			onCompletion(thrown, canceled);
		}
	}

	private void adapterClosed(final CloseEvent e)
	{
		out("connection closed (" + e.getReason() + ")");
		if (e.getInitiator() != CloseEvent.USER_REQUEST)
			interruptOnClose.interrupt();
	}

	/**
	 * Runs a single command.
	 *
	 * @param cmd the command to execute together with its parameters
	 * @throws InterruptedException on thread interrupt
	 */
	protected void runCommand(final String... cmd) throws InterruptedException
	{
		if (cmd == null)
			return;
		try {
			final String what = cmd[0];
			if ("get".equals(what))
				getProperty(cmd);
			else if ("set".equals(what))
				setProperty(cmd);
			else if ("scan".equals(what))
				scanProperties(cmd);
			else if ("desc".equals(what))
				getDescription(cmd);
			else if ("?".equals(what) || "help".equals(what))
				showCommandList();
			else
				out("unknown command ('?' or 'help' shows help)");
		}
		catch (final NumberFormatException e) {
			out.log(ERROR, "invalid number (" + e.getMessage() + ")");
		}
		catch (final KNXException | RuntimeException e) {
			out.log(ERROR, e.getMessage());
		}
	}

	private void notifyDescription(final Description d) {
		objIndexToType.put(d.objectIndex(), d.objectType());
		onDescription(d);
	}

	private record JsonDescription(int objIndex, int objType, int objInstance, int pid, int propIndex, String name,
	                               String pidName, int maxElems, int currElems, int pdt, String dpt, int readLevel,
	                               int writeLevel, boolean writeEnabled) implements Json {}

	/**
	 * Invoked on receiving a property description.
	 *
	 * @param d the KNX property description
	 */
	protected void onDescription(final Description d)
	{
		PropertyClient.Property p = getPropertyDef(d.objectType(), d.pid());
		if (p == null)
			p = getPropertyDef(PropertyKey.GLOBAL_OBJTYPE, d.pid());

		final int pdtDefault = p != null ? p.pdt() : -1;
		final int pdt = d.pdt() == -1 ? pdtDefault : d.pdt();

		if (options.containsKey("json")) {
			final var name = p != null ? p.propertyName() : null;
			final var pidName = p != null ? p.pidName() : null;
			final var json = new JsonDescription(d.objectIndex(), d.objectType(), d.objectInstance(), d.pid(),
					d.propIndex(), name, pidName, d.maxElements(), d.currentElements(), pdt,
					d.dpt().orElse(null), d.readLevel(), d.writeLevel(), d.writeEnabled());
			System.out.println(json.toJson());
			return;
		}

		final StringBuilder buf = new StringBuilder();
		buf.append("OI ").append(alignRight(d.objectIndex(), 2));
		buf.append(", PI ").append(alignRight(d.propIndex(), 2)).append(" |");
		buf.append(" OT ").append(alignRight(d.objectType(), 3));
		buf.append(", PID ").append(alignRight(d.pid(), 3));
		buf.append(" | ");
		if (p != null) {
			buf.append(p.propertyName());
			while (buf.length() < 65)
				buf.append(' ');
			buf.append(" (");
			buf.append(p.pidName());
			buf.append(")");
		}
		else
			buf.append(new String(new char[33]).replace('\0', ' ')).append("(n/a)");
<<<<<<< HEAD
		final String pdtDef = p != null ? Integer.toString(p.pdt()) : "-";
		buf.append(", PDT ").append(d.pdt() == -1 ? pdtDef : Integer.toString(d.pdt()));
		buf.append(", curr. elems ").append(d.currentElements());
		buf.append(", max. ").append(d.maxElements());
		buf.append(", r/w access ").append(d.readLevel()).append("/").append(d.writeLevel());
=======
		buf.append(", PDT " + (pdt == -1 ? "-" : pdt));
		buf.append(", curr. elems " + d.currentElements());
		buf.append(", max. " + d.maxElements());
		buf.append(", r/w access " + d.readLevel() + "/" + d.writeLevel());
>>>>>>> 6c62c1a3
		buf.append(d.writeEnabled() ? ", w.enabled" : ", r.only");
		System.out.println(buf);
	}

	/**
	 * Invoked on receiving a property value.
	 *
	 * @param idx the object index
	 * @param pid the property ID
	 * @param value the property values
	 * @param raw list with the raw property data, <code>list size == property elements</code>
	 */
	protected void onPropertyValue(final int idx, final int pid, final String value, final List<byte[]> raw)
	{
		if (options.containsKey("json"))
			System.out.println(toJson(idx, pid, value, raw));
		else {
			final String rawValue = raw.stream().map(HexFormat.of()::formatHex).collect(joining(delimiter, " (", ")"));
			System.out.println(value + rawValue);
		}
	}

	private static String toJson(final int idx, final int pid, final String value, final List<byte[]> raw) {
		record JsonProperty(int index, int pid, String value, List<byte[]> data) implements Json {}

		final var json = new JsonProperty(idx, pid, value, raw);
		return json.toJson();
	}

	/**
	 * Called by this tool on completion.
	 *
	 * @param thrown the thrown exception if operation completed due to a raised exception,
	 *        <code>null</code> otherwise
	 * @param canceled whether the operation got canceled before its planned end
	 */
	protected void onCompletion(final Exception thrown, final boolean canceled)
	{
		if (canceled)
			out("reading property canceled");
		if (thrown != null)
			out.log(ERROR, "on completion", thrown);
	}

	/** @return the network link used by this tool */
	protected KNXNetworkLink link()
	{
		return link;
	}

	/**
	 * Creates the property adapter to be used with the property client depending on the supplied
	 * user <code>options</code>.
	 * <p>
	 * There are two types of property adapters. One is for local device management to access KNX
	 * properties of the connected interface, specifically, KNXnet/IP and KNX USB devices. The other
	 * type uses remote property services to access KNX properties of a KNX device over the KNX bus.
	 * If a remote property service adapter is requested, the required KNX network link to access
	 * the KNX network is automatically created.
	 *
	 * @return the created adapter
	 * @throws KNXException on adapter creation problem
	 * @throws InterruptedException on interrupted thread
	 */
	private PropertyAdapter createAdapter() throws KNXException, InterruptedException
	{
		final String host = (String) options.get("host");
		// decide what type of adapter to create
		if (options.containsKey("local")) {
			if (options.containsKey("usb"))
				return createUsbAdapter(host);
			if (!options.getOrDefault("user", 1).equals(1))
				throw new KnxRuntimeException("secure local device management requires user 1 (management user)");
			return Main.newLocalDeviceMgmtIP(options, this::adapterClosed);
		}
		return createRemoteAdapter();
	}

	/**
	 * Creates a local device management adapter for a KNX USB interface.
	 */
	private PropertyAdapter createUsbAdapter(final String device) throws KNXException,
		InterruptedException
	{
		final UsbConnection usb = UsbConnectionFactory.open(device);
		return new LocalDeviceManagementUsb(usb, this::adapterClosed, options.containsKey("emulatewriteenable"));
	}

	/**
	 * Creates the KNX network link and remote property service adapter for one device in the KNX
	 * network. The adapter uses a KNX network link for access, also is created by this method.
	 *
	 * @return remote property service adapter
	 * @throws KNXException on adapter creation problem
	 * @throws InterruptedException on interrupted thread
	 */
<<<<<<< HEAD
	private PropertyAdapter createRemoteAdapter() throws KNXException, InterruptedException
=======
	private PropertyAdapter createRemoteAdapter() throws KNXException,
		InterruptedException
>>>>>>> 6c62c1a3
	{
		link = Main.newLink(options);
		final IndividualAddress remote = (IndividualAddress) options.get("remote");
		// if an authorization key was supplied, the adapter uses
		// connection oriented mode and tries to authenticate
		final byte[] authKey = (byte[]) options.get("authorize");
		if (authKey != null) {
			final RemotePropertyServiceAdapter adapter = new RemotePropertyServiceAdapter(link, remote, this::adapterClosed, authKey);
			out.log(INFO, "{0} granted access level {1}", remote, adapter.accessLevel());
			return adapter;
		}
		return new RemotePropertyServiceAdapter(link, remote, this::adapterClosed, options.containsKey("connect"));
	}

	private static String alignRight(final int value, final int width)
	{
		return String.format("%1$" + width + "s", value);
	}

	private PropertyClient.Property getPropertyDef(final int objType, final int pid)
	{
		if (definitions == null)
			return null;
		return definitions.get(new PropertyKey(objType, pid));
	}

	private void parseOptions(final String[] args)
	{
		if (args.length == 0)
			return;
		// add defaults
		options.put("port", KNXnetIPConnection.DEFAULT_PORT);
		options.put("medium", new TPSettings());

		for (final var i = new Main.PeekingIterator<>(List.of(args).iterator()); i.hasNext();) {
			final String arg = i.next();
			if (Main.isOption(arg, "help", "h")) {
				options.put("about", (Runnable) Property::showUsage);
				return;
			}
			if (Main.parseCommonOption(arg, i, options))
				;
			else if (Main.parseSecureOption(arg, i, options))
				;
			else if (Main.isOption(arg, "local", "l"))
				options.put("local", null);
			else if (Main.isOption(arg, "remote", "r"))
				options.put("remote", Main.getAddress(i.next()));
			else if (Main.isOption(arg, "definitions", "d"))
				options.put("definitions", i.next());
			else if (Main.isOption(arg, "knx-address", "k"))
				options.put("knx-address", Main.getAddress(i.next()));
			else if (Main.isOption(arg, "emulatewriteenable", "e"))
				options.put("emulatewriteenable", null);
			else if (Main.isOption(arg, "connect", "c"))
				options.put("connect", null);
			else if (Main.isOption(arg, "authorize", "a"))
				options.put("authorize", getAuthorizeKey(i.next()));
			else if (arg.equals("reset"))
				options.put("reset", null);
			else if (parseCommand(i, arg))
				;
			else if (arg.equals("?"))
				options.put("command", new String[] { "?" });
			else if (!options.containsKey("host"))
				options.put("host", arg);
			else
				throw new KNXIllegalArgumentException("unknown option " + arg);
		}
		// we allow a default usb config where the first found knx usb device is used
		if (options.containsKey("usb") && !options.containsKey("host"))
			options.put("host", "");

		if (!options.containsKey("remote"))
			options.put("local", null);
		if (!options.containsKey("host"))
			throw new KNXIllegalArgumentException("no communication device/host specified");
		if (options.containsKey("ft12") && !options.containsKey("remote"))
			throw new KNXIllegalArgumentException("--remote option is mandatory with --ft12");
		Main.setDomainAddress(options);
	}

	private boolean parseCommand(final PeekingIterator<String> i, final String arg) {
		if (!arg.equals("get") && !arg.equals("set") && !arg.equals("desc") && !arg.equals("scan"))
			return false;
		final List<String> cmd = new ArrayList<>();
		cmd.add(arg);
		try {
			while (i.hasNext()) {
				Integer.decode(i.peek());
				cmd.add(i.next());
			}
		}
		catch (final NumberFormatException expected) {}

		if (arg.equals("desc") && i.hasNext() && "i".equals(i.peek())) {
			cmd.add(i.next());
			cmd.add(i.next());
		}
		else if (arg.equals("scan") && "all".equals(i.peek()))
			cmd.add(i.next());

		options.put("command", cmd.toArray(new String[0]));
		return true;
	}

	//
	// utility methods
	//

	private void getProperty(final String[] args) throws KNXException, InterruptedException
	{
		if (args.length == 2 && args[1].equals("?"))
			out("get object-idx pid [start-idx elements]");
		else if (args.length == 3 || args.length == 5) {
			final int oi = toInt(args[1]);
			final int pid = toInt(args[2]);

			final int maxElements = 15;
			String s = "";
			final List<byte[]> raw = new ArrayList<>();

			int objType = PropertyKey.GLOBAL_OBJTYPE;
			try {
				objType = objIndexToType.getOrDefault(oi, PropertyKey.GLOBAL_OBJTYPE);
				if (customFormatter.containsKey(key(objType, pid)) || customFormatter.containsKey(key(pid)))
					throw new KNXException();

				if (args.length == 3) {
					final DPTXlator x = pc.getPropertyTranslated(oi, pid, 1, 1);
					s = x.getValue();
					raw.add(x.getData());
				}
				else {
					final int start = toInt(args[3]);
					final int elements = toInt(args[4]);
					if (start == 0 && elements != 1) {
						out("reading number of property elements (start-idx 0) requires elements = 1");
						return;
					}

					for (int i = 0; i < elements; i += maxElements) {
						final int min = Math.min(maxElements, elements - i);
						final DPTXlator translator = pc.getPropertyTranslated(oi, pid, start + i, min);
						final byte[] data = translator.getData();
						final int size = data.length / min;
						final String[] allValues = translator.getAllValues();
						if (!s.isEmpty())
							s += ", ";
						s += String.join(delimiter, allValues);
						for (int from = 0; from < data.length; from += size)
							raw.add(Arrays.copyOfRange(data, from, from + size));
					}
				}
			}
			catch (final KNXException | RuntimeException e) {
				// if we're reading association table content, figure out table format size before
				if (objType == 2 && pid == PID.TABLE) {
					final var desc = pc.getDescription(oi, PID.TABLE);
					final int pdt = desc.pdt();
					associationTableFormat1 = pdt == PropertyTypes.PDT_GENERIC_04;
				}
				// if we're reading group object table content, figure out GO descriptor size before
				if (objType == 9 && pid == PID.TABLE) {
					final var desc = pc.getDescription(oi, PID.TABLE);
					final int pdt = desc.pdt();
					switch (pdt) {
					case PropertyTypes.PDT_GENERIC_02:
						groupDescriptorSize = 2;
						break;
					case PropertyTypes.PDT_GENERIC_03:
						groupDescriptorSize = 3;
						break;
					case PropertyTypes.PDT_GENERIC_04:
						groupDescriptorSize = 4;
						break;
					case PropertyTypes.PDT_GENERIC_06:
						groupDescriptorSize = 6;
						break;
					default:
						groupDescriptorSize = 0;
						break;
					}
				}
				if (objType == 9 && pid == pidGroupObjectTable) {
					groupDescriptorSize = 6;
				}

				if (args.length == 3) {
					final byte[] data = pc.getProperty(oi, pid, 1, 1);

					s = customFormatter(objType, pid).map(f -> f.apply(data)).orElseGet(() -> "0x" + HexFormat.of().formatHex(data));
					raw.add(data);
				}
				else {
					final int start = toInt(args[3]);
					final int elements = toInt(args[4]);
					if (start == 0 && elements != 1) {
						out("reading number of property elements (start-idx 0) requires elements = 1");
						return;
					}

					final var collect = new ByteArrayOutputStream();
					for (int i = 0; i < elements; i += maxElements) {
						final int min = Math.min(maxElements, elements - i);
						final byte[] part = pc.getProperty(oi, pid, start + i, min);
						collect.writeBytes(part);
					}

					final var data = collect.toByteArray();
					if (data.length > 0) {
						s = customFormatter(objType, pid).map(f -> f.apply(data)).orElseGet(() -> {
							final StringBuilder tmp = new StringBuilder();
							final String hex = HexFormat.of().formatHex(data);
							final int chars = hex.length() / elements;
							for (int k = 0; k < elements; ++k)
								tmp.append("0x").append(hex, k * chars, (k + 1) * chars).append(" ");
							return tmp.toString();
						});

						final int size = data.length / elements;
						for (int from = 0; from < data.length; from += size)
							raw.add(Arrays.copyOfRange(data, from, from + size));

						s = s.trim();
					}
				}
			}
			onPropertyValue(oi, pid, s, raw);
		}
		else
			out("sorry, wrong number of arguments");
	}

	private void getDescription(final String[] args) throws KNXException, InterruptedException
	{
		if (args.length == 3)
			notifyDescription(pc.getDescription(toInt(args[1]), toInt(args[2])));
		else if (args.length == 4 && args[2].equals("i"))
			notifyDescription(pc.getDescriptionByIndex(toInt(args[1]), toInt(args[3])));
		else if (args.length == 2 && args[1].equals("?"))
			printHelp("desc object-idx pid" + sep + "desc object-idx \"i\" prop-idx");
		else
			out("sorry, wrong number of arguments");
	}

	private void setProperty(final String[] args) throws KNXException, InterruptedException
	{
		if (args.length == 2 && args[1].equals("?")) {
			printHelp("set object-idx pid [start-idx] string-value" + sep
					+ "set object-idx pid start-idx elements [\"0x\"|\"0\"|\"b\"]data" + sep
					+ "(use hexadecimal format for more than 8 byte data or leading zeros)");
			return;
		}
		if (args.length < 4 || args.length > 6) {
			out("sorry, wrong number of arguments");
			return;
		}
		final int cnt = args.length;
		final int oi = toInt(args[1]);
		final int pid = toInt(args[2]);
		if (cnt == 4)
			pc.setProperty(oi, pid, 1, args[3]);
		else if (cnt == 5)
			pc.setProperty(oi, pid, toInt(args[3]), args[4]);
		else {
			final int start = toInt(args[3]);
			final int elements = toInt(args[4]);
			final byte[] data = toByteArray(args[5]);
			final int typeSize = data.length / elements;
			if (typeSize == 0)
				throw new KNXIllegalArgumentException(String.format(
						"property data %s cannot be split into %d elements (type size 0)", args[5], elements));
			final int usableAsdu = 14 - 4; // std. frame
			final int maxLength = usableAsdu / typeSize * typeSize;
			for (int i = 0; i < data.length; i += maxLength) {
				final int len = Math.min(maxLength, (data.length - i));
				pc.setProperty(oi, pid, start + i / typeSize, len / typeSize, Arrays.copyOfRange(data, i, i + len));
			}
		}
	}

	private void scanProperties(final String[] args) throws KNXException, InterruptedException
	{
		final int cnt = args.length;
		if (cnt == 2 && args[1].equals("?")) {
			printHelp("scan [object-idx] [\"all\" for all object properties]");
			return;
		}

		System.out.println("Object Index (OI), Property Index (PI), Object Type (OT), Property ID (PID)");
		if (cnt == 1)
			pc.scanProperties(false, this::notifyDescription);
		else if (cnt == 2) {
			if (args[1].equals("all"))
				pc.scanProperties(true, this::notifyDescription);
			else
				pc.scanProperties(toInt(args[1]), false, this::notifyDescription);
		}
		else if (cnt == 3 && args[2].equals("all"))
			pc.scanProperties(toInt(args[1]), true, this::notifyDescription);
		else {
			out("sorry, wrong number of arguments");
			return;
		}
		System.out.println("scan complete");
	}

	private static void showCommandList()
	{
		out("""
				commands: get | set | desc | scan (append ? for help)
<<<<<<< HEAD
				  get  - read property value(s)
				  set  - write property value(s)
				  desc - read one property description
				  scan - read property descriptions""");
=======
				get  - read property value(s)
				set  - write property value(s)
				desc - read one property description
				scan - read property descriptions""");
>>>>>>> 6c62c1a3
	}

	private static void printHelp(final String help)
	{
		out(help);
	}

	private static void showUsage()
	{
		final var joiner = new StringJoiner(sep);
		joiner.add("Usage: " + tool + " [options] <host|port> <command>");
		joiner.add(Main.printCommonOptions());
		final var options = """
				  --local -l                 local device management
				  --remote -r <KNX addr>     remote property service
				  --definitions -d <file>    use property definition file
				Options for local device management only:
				  --emulatewriteenable -e    check write-enable of a property
				Options for remote property services only:
				  --connect -c               connection oriented mode
				  --authorize -a <key>       authorize key to access KNX device""";
		joiner.add(options);
		joiner.add(Main.printSecureOptions());
		final var commands = """
				Available commands:
				  get <object-idx> <pid> [<start-idx> <elements>]     get the property value(s)
				  set <object-idx> <pid> [start-idx] <string-value>   set the formatted property value (according to PDT)
				  set <object-idx> <pid> <start-idx> <elements> ["0x"|"0"|"b"]<data>    set the property data
				  desc <object-idx> <pid>                get the property description of the property ID
				  desc <object-idx> "i" <prop-idx>       get the property description of the property index
				  scan [<object-idx>]                    list interface object type description
				  scan [<object-idx>] "all"              list all property descriptions
				  ?                                      show command help""";
		joiner.add(commands);
		out(joiner.toString());
	}

	//
	// utility methods
	//

	private static byte[] getAuthorizeKey(final String key)
	{
		final long value = Long.decode(key);
		if (value < 0 || value > 0xFFFFFFFFL)
			throw new KNXIllegalArgumentException("invalid authorize key");
		return new byte[] { (byte) (value >> 24), (byte) (value >> 16), (byte) (value >> 8), (byte) value };
	}

	private static int toInt(final String number)
	{
		return Integer.decode(number);
	}

	private static byte[] toByteArray(final String s)
	{
		// use of BigXXX equivalent is a bit awkward, for now this is sufficient ...
		long l;
		if (s.startsWith("0x") || s.startsWith("0X")) {
			final byte[] d = new byte[(s.length() - 1) / 2];
			int k = (s.length() & 0x01) != 0 ? 3 : 4;
			for (int i = 2; i < s.length(); i = k, k += 2)
				d[(i - 1) / 2] = (byte) Integer.parseInt(s.substring(i, k), 16);
			return d;
		}
		else if (s.length() > 1 && s.startsWith("0"))
			l = Long.parseLong(s, 8);
		else if (s.startsWith("b"))
			l = Long.parseLong(s.substring(1), 2);
		else
			l = Long.parseLong(s);
		int i = 0;
		for (long test = l; test != 0; test /= 0x100)
			++i;
		final byte[] d = new byte[i == 0 ? 1 : i];
		for (; i-- > 0; l /= 0x100)
			d[i] = (byte) (l & 0xff);
		return d;
	}

	static void out(final String s)
	{
		System.out.println(s);
	}

	// custom formatter stuff

	private Optional<Function<byte[], String>> customFormatter(final int objectType, final int pid) {
		final var formatter = customFormatter.get(key(objectType, pid));
		return Optional.ofNullable(formatter != null ? formatter : customFormatter.get(key(pid)));
	}

	private static PropertyKey key(final int pid) { return new PropertyKey(PropertyKey.GLOBAL_OBJTYPE, pid); }
	private static PropertyKey key(final int objectType, final int pid) { return new PropertyKey(objectType, pid); }

	private final Map<PropertyKey, Function<byte[], String>> customFormatter = new HashMap<>();

	{
		customFormatter.put(key(PID.DESCRIPTION), Property::string);
		customFormatter.put(key(PID.PROGRAM_VERSION), Property::programVersion);
		customFormatter.put(key(PID.OBJECT_NAME), Property::string);
		customFormatter.put(key(PID.MANUFACTURER_ID),
				data -> Main.manufacturer((data[0] & 0xff) << 8 | data[1] & 0xff));
		customFormatter.put(key(PID.LOAD_STATE_CONTROL), Property::loadState);
		customFormatter.put(key(PID.VERSION), Property::version);
		customFormatter.put(key(1, PID.TABLE), Property::groupAddresses);

		customFormatter.put(key(0, PID.SERIAL_NUMBER), Property::knxSerialNumber);
		customFormatter.put(key(0, 52), Property::maxRetryCount);
		customFormatter.put(key(0, PID.DEVICE_DESCRIPTOR), Property::deviceDescriptor);
		final int pidErrorFlags = 53;
		customFormatter.put(key(0, pidErrorFlags), Property::errorFlags);
		customFormatter.put(key(0, PID.SUBNET_ADDRESS), Property::subnetAddress);

		customFormatter.put(key(2, PID.TABLE), this::associationTable);

		customFormatter.put(key(6, PID.MEDIUM_STATUS),
				data -> "communication " + (bitSet(data[0], 0) ? "impossible" : "possible"));
		customFormatter.put(key(6, PID.MAIN_LCCONFIG), Property::lineCouplerConfig);
		customFormatter.put(key(6, PID.SUB_LCCONFIG), Property::lineCouplerConfig);
		customFormatter.put(key(6, PID.SUB_LCGROUPCONFIG), Property::lineCouplerGroupConfig);
		customFormatter.put(key(6, PID.MAIN_LCGROUPCONFIG), Property::lineCouplerGroupConfig);
		final int pidCouplerServiceControl = 57;
		customFormatter.put(key(6, pidCouplerServiceControl), Property::couplerServiceControl);

		customFormatter.put(key(9, PID.TABLE), this::groupObjectDescriptors);
		final int extGroupObjectReference = 52;
		customFormatter.put(key(9, pidGroupObjectTable), this::groupObjectDescriptors);
		customFormatter.put(key(9, extGroupObjectReference), this::extGroupObjectReferences);

		// at least jung devices have DD0 also in cEMI server and KNXnet/IP object
		customFormatter.put(key(8, PID.DEVICE_DESCRIPTOR), Property::deviceDescriptor);
		customFormatter.put(key(11, PID.DEVICE_DESCRIPTOR), Property::deviceDescriptor);

		customFormatter.put(key(11, PID.MAC_ADDRESS), HexFormat.ofDelimiter(":")::formatHex);
		customFormatter.put(key(11, PID.KNXNETIP_DEVICE_CAPABILITIES), Property::deviceCapabilities);
		customFormatter.put(key(11, PID.KNXNETIP_ROUTING_CAPABILITIES), Property::routingCapabilities);
		customFormatter.put(key(11, PID.CURRENT_IP_ADDRESS), Property::ipAddress);
		customFormatter.put(key(11, PID.CURRENT_SUBNET_MASK), Property::ipAddress);
		customFormatter.put(key(11, PID.CURRENT_DEFAULT_GATEWAY), Property::ipAddress);
		customFormatter.put(key(11, PID.DHCP_BOOTP_SERVER), Property::ipAddress);
		customFormatter.put(key(11, PID.IP_ADDRESS), Property::ipAddress);
		customFormatter.put(key(11, PID.SUBNET_MASK), Property::ipAddress);
		customFormatter.put(key(11, PID.DEFAULT_GATEWAY), Property::ipAddress);
		customFormatter.put(key(11, PID.ROUTING_MULTICAST_ADDRESS), Property::ipAddress);
		customFormatter.put(key(11, PID.SYSTEM_SETUP_MULTICAST_ADDRESS), Property::ipAddress);
		customFormatter.put(key(11, PID.FRIENDLY_NAME), Property::string);
		customFormatter.put(key(11, PID.CURRENT_IP_ASSIGNMENT_METHOD), Property::ipAssignmentMethod);
		customFormatter.put(key(11, PID.IP_ASSIGNMENT_METHOD), Property::ipAssignmentMethod); // ??? correct
		customFormatter.put(key(11, PID.KNX_INDIVIDUAL_ADDRESS), Property::individualAddresses);
		customFormatter.put(key(11, PID.ADDITIONAL_INDIVIDUAL_ADDRESSES), Property::individualAddresses);
		customFormatter.put(key(11, PID.IP_CAPABILITIES),
				data -> ipAssignmentMethod(new byte[] { (byte) ((data[0] << 1) | 0x01) }));
	}

	private static final String delimiter = ", ";

	private static String knxSerialNumber(final byte[] data) {
		final var hex = HexFormat.of().formatHex(data);
		return hex.substring(0, 4) + ":" + hex.substring(4);
	}

	private static String maxRetryCount(final byte[] data) {
		return "Busy: " + (data[0] >> 4) + ", NAK: " + (data[0] & 0x7);
	}

	private static String couplerServiceControl(final byte[] data) {
		final var v = data[0];
		final var joiner = new StringJoiner(delimiter);
		joiner.add("SNA inconsistency check: " + enabled(v, 0));
		joiner.add("SNA heartbeat: " + enabled(v, 1));
		joiner.add("Update SNA: " + enabled(v, 2));
		joiner.add("SNA read: " + enabled(v, 3));
		joiner.add("Distribute subline status: " + enabled(v, 4));
		return joiner.toString();
	}

	private static String enabled(final byte v, final int bit) {
		return bitSet(v, bit) ? "enabled" : "disabled";
	}

	private static String version(final byte[] data) {
		final var magic = (data[0] & 0xff) >> 3;
		final var version = ((data[0] & 0x07) << 2) | ((data[1] & 0x0c0) >> 6);
		final var rev = data[1] & 0x3f;
		return "[" + magic + "] " + version + "." + rev;
	}

	private static String individualAddresses(final byte[] data) {
		final var joiner = new StringJoiner(delimiter);
		for (int i = 0; i < data.length; i += 2) {
			final var address = ((data[i] & 0xff) << 8) | (data[i + 1] & 0xff);
			joiner.add(new IndividualAddress(address).toString());
		}
		return joiner.toString();
	}

	private static String groupAddresses(final byte[] data) {
		final var joiner = new StringJoiner(delimiter);
		for (int i = 0; i < data.length; i += 2) {
			final var address = ((data[i] & 0xff) << 8) | (data[i + 1] & 0xff);
			joiner.add(new GroupAddress(address).toString());
		}
		return joiner.toString();
	}

	// Group Object Association Table: connection number (TSAP) -> group object number (ASAP)
	private String associationTable(final byte[] data) {
		final var joiner = new StringJoiner(delimiter);
		final var buffer = ByteBuffer.wrap(data);
		while (buffer.hasRemaining()) {
			final int first = associationTableFormat1 ? buffer.getShort() & 0xffff : buffer.get() & 0xff;
			final int second = associationTableFormat1 ? buffer.getShort() & 0xffff : buffer.get() & 0xff;
			final var assoc = first + "=" + second;
			joiner.add(assoc);
		}
		return joiner.toString();
	}

	private String groupObjectDescriptors(final byte[] data) {
		final var joiner = new StringJoiner(delimiter);
		final var buffer = ByteBuffer.wrap(data);
		int groupObject = 1;

		String dptId = null;
		while (buffer.hasRemaining()) {
			final byte[] descriptor = new byte[groupDescriptorSize];
			buffer.get(descriptor);

			final StringBuilder sb = new StringBuilder();

			final int config;
			final int bitsize;

			switch (descriptor.length) {
			case 2:
				// System B
				config = descriptor[0] & 0xff;
				bitsize = valueFieldTypeToBits(descriptor[1] & 0xff);
				break;
			case 3:
				// realization type 1 & 2, most devices
				config = descriptor[1] & 0xff;
				bitsize = valueFieldTypeToBits(descriptor[2] & 0xff);
				break;
			case 4:
				// system 7
				config = descriptor[2] & 0xff;
				bitsize = valueFieldTypeToBits(descriptor[3] & 0xff);
				break;
			case 6:
				// System 300
				// config is 2 bytes, but high byte is always 0
				config = descriptor[1] & 0xff;

				final int mainType = (descriptor[2] & 0xff) << 8 | descriptor[3] & 0xff;
				final int subType = (descriptor[4] & 0xff) << 8 | descriptor[5] & 0xff;
				dptId = String.format("%d.%03d", mainType, subType);
				bitsize = translatorBitSize(dptId);
				break;
			default:
				return HexFormat.ofDelimiter(" ").formatHex(data);
			}

			final var priority = Priority.get(config & 0x03);
			final boolean enable = (config & 0x04) != 0;
			final boolean responder = (config & 0x08) != 0;
			final boolean write = (config & 0x10) != 0;
			final boolean transmit = (config & 0x40) != 0;
			final boolean updateOnResponse = (config & 0x80) != 0;

			sb.append("GO#").append(groupObject).append(" ");
			sb.append(bitsize).append(bitsize == 1 ? " bit " : " bits ");
			if (dptId != null)
				sb.append(dptId).append(" ");

			final var commFlags = new StringJoiner("/");
			if (enable)
				commFlags.add("C");
			if (responder)
				commFlags.add("R");
			if (write)
				commFlags.add("W");
			if (transmit)
				commFlags.add("T");
			if (updateOnResponse)
				commFlags.add("U");

			sb.append("(").append(commFlags).append(", ").append(priority).append(")");
			joiner.add(sb);

			groupObject++;
		}
		return joiner.toString();
	}

	private String extGroupObjectReferences(final byte[] data) {
		final var joiner = new StringJoiner(delimiter);
		final var buffer = ByteBuffer.wrap(data);

		String s = "OT(Oinst)|PID ";
		while (buffer.hasRemaining()) {
			final int ot = buffer.getShort() & 0xffff;
			final int oi = buffer.get() & 0xff;
			final int pid = buffer.get() & 0xff;
			final int startIdx = buffer.getShort() & 0xffff;
			final int bitOffset = buffer.get() & 0xff;
			final int conv = buffer.get() & 0xff;

			s += String.format("%d(%d)|%d startidx %d bitoffset %d conv %d", ot, oi, pid, startIdx,
					bitOffset, conv);
			joiner.add(s);
			s = "";
		}
		return joiner.toString();
	}

	// decodes group object descriptor value field type into PDT bit size
	private static int valueFieldTypeToBits(final int code) {
		final int[] lowerFieldTypes = { 1, 2, 3, 4, 5, 6, 7, 8,
			2 * 8, 3 * 8, 4 * 8, 6 * 8, 8 * 8, 10 * 8, 14 * 8,
			5 * 8, 7 * 8, 9 * 8, 11 * 8, 12 * 8, 13 * 8
		};

		if (code < lowerFieldTypes.length)
			return lowerFieldTypes[code];
		if (code == 255)
			return 252 * 8;
		return (code - 6) * 8;
	}

	private static int translatorBitSize(final String dptId) {
		try {
			return TranslatorTypes.createTranslator(dptId).bitSize();
		}
		catch (final KNXException e) {
			return 0;
		}
	}

	// same as BCU error flags located at 0x10d
	private static String errorFlags(final byte[] data) {
		if ((data[0] & 0xff) == 0xff)
			return "everything OK";
		final String[] description = { "System 1 internal system error", "illegal system state",
			"checksum / CRC error in internal non-volatile memory", "stack overflow error",
			"inconsistent system tables", "physical transceiver error", "System 2 internal system error",
			"System 3 internal system error" };
		final var joiner = new StringJoiner(delimiter);
		for (int i = 0; i < 8; i++)
			if ((data[0] & (1 << i)) == 0)
				joiner.add(description[i]);
		return joiner.toString();
	}

	private static String subnetAddress(final byte[] data) {
		final int i = data[0] & 0xff;
		return (i >> 4) + "." + (i & 0x0f);
	}

	private static String programVersion(final byte[] data) {
		if (data.length != 5)
			return HexFormat.of().formatHex(data);
		final int mfr = (data[0] & 0xff) << 8 | data[1] & 0xff;
		return String.format("%s %02x%02x v%d.%d", Main.manufacturer(mfr), data[2], data[3],
				(data[4] & 0xff) >> 4, data[4] & 0xf);
	}

	private static String string(final byte[] data) {
		return new String(data, StandardCharsets.ISO_8859_1);
	}

	private static String deviceCapabilities(final byte[] data) {
		final var joiner = new StringJoiner(delimiter);
		if ((data[1] & 0x01) == 0x01)
			joiner.add("Device Management");
		if ((data[1] & 0x02) == 0x02)
			joiner.add("Tunneling");
		if ((data[1] & 0x04) == 0x04)
			joiner.add("Routing");
		if ((data[1] & 0x08) == 0x08)
			joiner.add("Remote Logging");
		if ((data[1] & 0x10) == 0x10)
			joiner.add("Remote Configuration & Diagnosis");
		if ((data[1] & 0x20) == 0x20)
			joiner.add("Object Server");
		return joiner.toString();
	}

	private static String routingCapabilities(final byte[] data) {
		final var joiner = new StringJoiner(delimiter);
		final byte b = data[0];
		if ((b & 0x01) == 0x01)
			joiner.add("Queue overflow error count");
		if ((b & 0x02) == 0x02)
			joiner.add("Transmitted telegram count");
		if ((b & 0x04) == 0x04)
			joiner.add("Priority/FIFO");
		if ((b & 0x08) == 0x08)
			joiner.add("Multiple KNX installations");
		if ((b & 0x10) == 0x10)
			joiner.add("Group address mapping between installations");
		return joiner.toString();
	}

	private static String ipAddress(final byte[] data) {
		try {
			return InetAddress.getByAddress(data).getHostAddress();
		}
		catch (final UnknownHostException e) {}
		return "n/a";
	}

	private static String ipAssignmentMethod(final byte[] data) {
		final int bitset = data[0] & 0xff;
		final var joiner = new StringJoiner(delimiter);
		if ((bitset & 0x01) != 0)
			joiner.add("manual");
		if ((bitset & 0x02) != 0)
			joiner.add("Bootstrap Protocol");
		if ((bitset & 0x04) != 0)
			joiner.add("DHCP");
		if ((bitset & 0x08) != 0)
			joiner.add("Auto IP");
		return joiner.toString();
	}

	private static String deviceDescriptor(final byte[] data) {
		try {
			return DeviceDescriptor.from(data).toString();
		}
		catch (final KNXFormatException e) {
			return HexFormat.of().formatHex(data);
		}
	}

	private static String lineCouplerConfig(final byte[] data) {
		final var v = data[0];
		final var joiner = new StringJoiner(delimiter);

		// handling of received frames in p2p connectionless or CO communication mode
		final var physFrame = v & 0x03;
		joiner.add("P2P frames: " + (physFrame == 1 ? "route all"
				: physFrame == 2 ? "don't route" : physFrame == 3 ? "normal mode" : "-"));
		// repetition of frames in p2p connectionless or CO communication mode in case of tx errors
		joiner.add((bitSet(v, 2) ? "repeat" : "don't repeat") + " on TX error");
		// routing of frames in broadcast communication mode
		joiner.add("BC frames: " + (bitSet(v, 3) ? "block" : "route"));
		// repetition of frames in broadcast communication mode in case of tx errors
		joiner.add((bitSet(v, 4) ? "repeat" : "don't repeat") + " on TX error");
		// Layer-2 acknowledge of received frames in multicast communication mode
		joiner.add("MC ACK: " + (bitSet(v, 5) ? "routed only" : "all"));
		// Layer-2 acknowledge of received frames in p2p connectionless or CO communication mode
		final var physIack = (v >> 6) & 0x03;
		joiner.add("L2 P2P ACK: "
				+ (physIack == 1 ? "normal mode" : physIack == 2 ? "all" : physIack == 3 ? "NACK all" : "-"));

		return joiner.toString();
	}

	private static String lineCouplerGroupConfig(final byte[] data) {
		final var v = data[0];
		final var joiner = new StringJoiner(delimiter);

		// handling of standard group addressed frames with address ≤ 0x6FFF
		final var group6fff = v & 0x03;
		joiner.add("group address ≤ 0x6fff (13/7/255): " + (group6fff == 1 ? "route all"
				: group6fff == 2 ? "don't route" : group6fff == 3 ? "routing table" : "-"));
		// handling of group addressed frames with address ≥ 0x7000
		final var group7000 = (v >> 2) & 0x03;
		joiner.add("group address ≥ 0x7000 (14/0/0): " + (group7000 == 1 ? "route all"
				: group7000 == 2 ? "don't route" : group7000 == 3 ? "routing table" : "-"));
		// repetition of group addressed frames in case of tx errors
		joiner.add("TX error: " + (bitSet(v, 4) ? "repeat" : "don't repeat"));

		return joiner.toString();
	}

	private static String loadState(final byte[] data) {
		final int state = data[0] & 0xff;
		return switch (state) {
			case 0 -> "unloaded";
			case 1 -> "loaded";
			case 2 -> "loading";
			case 3 -> "error (during load process)";
			case 4 -> "unloading";
			case 5 -> "load completing";
			default -> "invalid load status " + state;
		};
	}

	private static boolean bitSet(final byte value, final int bit) {
		return (value & (1 << bit)) == (1 << bit);
	}
}<|MERGE_RESOLUTION|>--- conflicted
+++ resolved
@@ -1,6 +1,6 @@
 /*
     Calimero 2 - A library for KNX network access
-    Copyright (c) 2010, 2023 B. Malinowsky
+    Copyright (c) 2010, 2024 B. Malinowsky
 
     This program is free software; you can redistribute it and/or modify
     it under the terms of the GNU General Public License as published by
@@ -375,18 +375,10 @@
 		}
 		else
 			buf.append(new String(new char[33]).replace('\0', ' ')).append("(n/a)");
-<<<<<<< HEAD
-		final String pdtDef = p != null ? Integer.toString(p.pdt()) : "-";
-		buf.append(", PDT ").append(d.pdt() == -1 ? pdtDef : Integer.toString(d.pdt()));
+		buf.append(", PDT ").append(pdt == -1 ? "-" : pdt);
 		buf.append(", curr. elems ").append(d.currentElements());
 		buf.append(", max. ").append(d.maxElements());
 		buf.append(", r/w access ").append(d.readLevel()).append("/").append(d.writeLevel());
-=======
-		buf.append(", PDT " + (pdt == -1 ? "-" : pdt));
-		buf.append(", curr. elems " + d.currentElements());
-		buf.append(", max. " + d.maxElements());
-		buf.append(", r/w access " + d.readLevel() + "/" + d.writeLevel());
->>>>>>> 6c62c1a3
 		buf.append(d.writeEnabled() ? ", w.enabled" : ", r.only");
 		System.out.println(buf);
 	}
@@ -483,12 +475,7 @@
 	 * @throws KNXException on adapter creation problem
 	 * @throws InterruptedException on interrupted thread
 	 */
-<<<<<<< HEAD
 	private PropertyAdapter createRemoteAdapter() throws KNXException, InterruptedException
-=======
-	private PropertyAdapter createRemoteAdapter() throws KNXException,
-		InterruptedException
->>>>>>> 6c62c1a3
 	{
 		link = Main.newLink(options);
 		final IndividualAddress remote = (IndividualAddress) options.get("remote");
@@ -801,17 +788,10 @@
 	{
 		out("""
 				commands: get | set | desc | scan (append ? for help)
-<<<<<<< HEAD
 				  get  - read property value(s)
 				  set  - write property value(s)
 				  desc - read one property description
 				  scan - read property descriptions""");
-=======
-				get  - read property value(s)
-				set  - write property value(s)
-				desc - read one property description
-				scan - read property descriptions""");
->>>>>>> 6c62c1a3
 	}
 
 	private static void printHelp(final String help)
