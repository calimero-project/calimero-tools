/*
    Calimero 2 - A library for KNX network access
    Copyright (c) 2006, 2015 B. Malinowsky

    This program is free software; you can redistribute it and/or modify
    it under the terms of the GNU General Public License as published by
    the Free Software Foundation; either version 2 of the License, or
    (at your option) any later version.

    This program is distributed in the hope that it will be useful,
    but WITHOUT ANY WARRANTY; without even the implied warranty of
    MERCHANTABILITY or FITNESS FOR A PARTICULAR PURPOSE. See the
    GNU General Public License for more details.

    You should have received a copy of the GNU General Public License
    along with this program; if not, write to the Free Software
    Foundation, Inc., 59 Temple Place, Suite 330, Boston, MA  02111-1307  USA

    Linking this library statically or dynamically with other modules is
    making a combined work based on this library. Thus, the terms and
    conditions of the GNU General Public License cover the whole
    combination.

    As a special exception, the copyright holders of this library give you
    permission to link this library with independent modules to produce an
    executable, regardless of the license terms of these independent
    modules, and to copy and distribute the resulting executable under terms
    of your choice, provided that you also meet, for each linked independent
    module, the terms and conditions of the license of that module. An
    independent module is a module which is not derived from or based on
    this library. If you modify this library, you may extend this exception
    to your version of the library, but you are not obligated to do so. If
    you do not wish to do so, delete this exception statement from your
    version.
*/

package tuwien.auto.calimero.tools;

import java.io.IOException;
import java.net.InetAddress;
import java.net.InetSocketAddress;
import java.net.NetworkInterface;
import java.util.HashMap;
import java.util.HashSet;
import java.util.List;
import java.util.Map;

import org.slf4j.Logger;

import tuwien.auto.calimero.KNXException;
import tuwien.auto.calimero.KNXIllegalArgumentException;
import tuwien.auto.calimero.Settings;
import tuwien.auto.calimero.knxnetip.Discoverer;
import tuwien.auto.calimero.knxnetip.Discoverer.Result;
import tuwien.auto.calimero.knxnetip.KNXnetIPConnection;
import tuwien.auto.calimero.knxnetip.servicetype.DescriptionResponse;
import tuwien.auto.calimero.knxnetip.servicetype.SearchResponse;
import tuwien.auto.calimero.knxnetip.util.HPAI;
import tuwien.auto.calimero.log.LogService;
import tuwien.auto.calimero.tools.Main.ShutdownHandler;

/**
 * A tool for Calimero showing the KNXnet/IP discovery and self description feature.
 * <p>
 * Discover is a {@link Runnable} tool implementation allowing a user to do KNXnet/IP discovery and
 * self description of KNXnet/IP capable devices. As the protocol name already implies, this is done
 * using the IP protocol. This tool shows the necessary interaction with the Calimero 2 API for
 * discovering KNXnet/IP capable devices and query descriptions. The main part of this tool
 * implementation interacts with the type {@link Discoverer} in the library, which implements the
 * necessary discovery and self description features.<br>
 * When running this tool from the console, the <code>main</code>- method of this class is invoked,
 * otherwise use it in the context appropriate to a {@link Runnable}.
 * <p>
 * To cancel a running discovery/description request on the console, use a user interrupt for
 * termination, for example, <code>^C</code>.<br>
 * In console mode, discovery and self description responses, as well as errors and problems during
 * discovery/description are written to <code>System.out</code>.
 *
 * @author B. Malinowsky
 */
public class Discover implements Runnable
{
	private static final String tool = "Discover";
	private static final String sep = System.getProperty("line.separator");

	private static Logger out = LogService.getLogger(Discoverer.LOG_SERVICE);

	private final Discoverer d;
	private final Map<String, Object> options = new HashMap<>();

	/**
	 * Creates a new Discover instance using the supplied options.
	 * <p>
	 * See {@link #main(String[])} for a list of options.
	 *
	 * @param args list with options
	 * @throws KNXException on instantiation problems
	 * @throws KNXIllegalArgumentException on unknown/invalid options
	 */
	public Discover(final String[] args) throws KNXException
	{
		// read in user-supplied command line options
		try {
			parseOptions(args);
		}
		catch (final KNXIllegalArgumentException e) {
			throw e;
		}
		catch (final RuntimeException e) {
			throw new KNXIllegalArgumentException(e.getMessage(), e);
		}

		// create a new discoverer with a (default) local port and specify
		// whether network address translation (NAT) should be used
		final Integer lp = ((Integer) options.get("localport"));
		// if a network interface was specified, use an assigned IP for local host
		final NetworkInterface nif = (NetworkInterface) options.get("if");
<<<<<<< HEAD
		final InetAddress local = nif != null ? nif.getInetAddresses().nextElement() : null;
		d = new Discoverer(local, lp, options.containsKey("nat"), true);
=======
		final InetAddress local = (InetAddress) (nif != null ? nif.getInetAddresses().nextElement()
				: null);
		d = new Discoverer(local, lp != null ? lp.intValue() : 0, options.containsKey("nat"), true);
>>>>>>> 35e7799c
	}

	/**
	 * Entry point for running Discover.
	 * <p>
	 * To show usage message of the tool on the console, supply the command line option --help (or
	 * -h).<br>
	 * Command line options are treated case sensitive. Available options for discovery/self
	 * description:
	 * <ul>
	 * <li>no arguments: only show short description and version info</li>
	 * <li><code>--help -h</code> show help message</li>
	 * <li><code>--version</code> show tool/library version and exit</li>
	 * <li><code>--localport</code> <i>number</i> &nbsp;local UDP port (default system assigned)</li>
	 * <li><code>--nat -n</code> enable Network Address Translation</li>
	 * <li><code>--timeout -t</code> discovery/self description response timeout in seconds</li>
	 * <li><code>--search -s</code> start a discovery search</li>
	 * <li><code>--interface -i</code> <i>if-name</i> | <i>ip-address</i> &nbsp;local multicast
	 * network interface for discovery or local host for self description (default system assigned)</li>
	 * <li><code>--description -d <i>host</i></code> &nbsp;query description from host</li>
	 * <li><code>--serverport -p</code> <i>number</i> &nbsp;server UDP port for description
	 * (defaults to port 3671)</li>
	 * </ul>
	 *
	 * @param args command line options for discovery or self description
	 */
	public static void main(final String[] args)
	{
		// TODO set default warning level for slf4j
		final Logger w; // = LogStreamWriter.newUnformatted(LogLevel.INFO, System.out, true, false);
		try {
			final Discover d = new Discover(args);
			final ShutdownHandler sh = new ShutdownHandler().register();
			d.run();
			sh.unregister();
		}
		catch (final Throwable t) {
			out.error("parsing options", t);
		}
	}

	/* (non-Javadoc)
	 * @see java.lang.Runnable#run()
	 */
	public void run()
	{
		Exception thrown = null;
		boolean canceled = false;
		try {
			if (options.isEmpty()) {
				LogService.logAlways(out, " - KNXnet/IP server discovery & self description");
				showVersion();
				LogService.logAlways(out, "Type --help for help message");
			}
			else if (options.containsKey("help"))
				showUsage();
			else if (options.containsKey("version"))
				showVersion();
			else if (options.containsKey("search"))
				search();
			else if (options.containsKey("searchWithDescription"))
				searchWithDescription();
			else
				description();
		}
		catch (final KNXException e) {
			thrown = e;
		}
		catch (final InterruptedException e) {
			canceled = true;
			Thread.currentThread().interrupt();
		}
		catch (final RuntimeException e) {
			thrown = e;
		}
		finally {
			onCompletion(thrown, canceled);
		}
	}

	/**
	 * Invoked by this tool immediately after receiving a search response.
	 * <p>
	 * This default implementation writes the endpoint information to standard output.
	 *
	 * @param result the search result containing the received search response with information
	 *        about a KNXnet/IP endpoint
	 */
	protected void onEndpointReceived(final Result<SearchResponse> result)
	{
		final StringBuffer buf = new StringBuffer(sep);
		buf.append("Using ").append(result.getAddress()).append(" on ")
				.append(nameOf(result.getNetworkInterface())).append(sep);
		buf.append("----------------------------------------").append(sep);
		final SearchResponse response = result.getResponse();
		buf.append("control endpoint ").append(response.getControlEndpoint()).append(sep);
		buf.append(response.getDevice().toString()).append(sep);
		buf.append("supported service families:").append(sep);
		buf.append('\t').append(response.getServiceFamilies().toString().replace(", ", sep + "\t"));
		for (int i = buf.indexOf(", "); i != -1; i = buf.indexOf(", "))
			buf.replace(i, i + 2, sep);
		System.out.println(buf);
	}

	/**
	 * Invoked by this tool immediately after receiving a description response.
	 * <p>
	 * This default implementation extracts the information and writes it to the standard output.
	 * <p>
	 *
	 * @param result the description result containing the received description response
	 */
	protected void onDescriptionReceived(final Result<DescriptionResponse> result)
	{
		onDescriptionReceived(result, null);
	}

	private void onDescriptionReceived(final Result<DescriptionResponse> result, final HPAI hpai)
	{
		final StringBuffer buf = new StringBuffer(sep);
		buf.append("Using ").append(result.getAddress()).append(" on ")
				.append(nameOf(result.getNetworkInterface())).append(sep);
		buf.append("----------------------------------------").append(sep);
		if (hpai != null)
			buf.append("control endpoint ").append(hpai).append(sep);
		final DescriptionResponse response = result.getResponse();
		buf.append(response.getDevice().toString()).append(sep);
		buf.append("supported service families:").append(sep);
		buf.append('\t').append(response.getServiceFamilies().toString().replace(", ", sep + '\t'));
		if (response.getManufacturerData() != null)
			buf.append(sep).append(sep).append(response.getManufacturerData().toString());
		for (int i = buf.indexOf(", "); i != -1; i = buf.indexOf(", "))
			buf.replace(i, i + 2, sep);
		System.out.println(buf);
	}

	/**
	 * Called by this tool on completion.
	 * <p>
	 *
	 * @param thrown the thrown exception if operation completed due to a raised exception,
	 *        <code>null</code> otherwise
	 * @param canceled whether the operation got canceled before its planned end
	 */
	protected void onCompletion(final Exception thrown, final boolean canceled)
	{
		if (canceled) {
			final String msg = options.containsKey("search") ? "stopped discovery"
					: "self description canceled";
			out.info(msg);
		}
		if (thrown != null)
			out.error("completed", thrown);
	}

	/**
	 * Starts a discovery search using the supplied options.
	 * <p>
	 *
	 * @throws KNXException on problem during discovery
	 * @throws InterruptedException
	 */
	private void search() throws KNXException, InterruptedException
	{
		final int timeout = ((Integer) options.get("timeout")).intValue();
		// start the search, using a particular network interface if supplied
		if (options.containsKey("if"))
			d.startSearch(0, (NetworkInterface) options.get("if"), timeout, false);
		else
			d.startSearch(timeout, false);
		int displayed = 0;
		// wait until search finished, and update console 4 times/second with
		// received search responses
		try {
			while (d.isSearching()) {
				Thread.sleep(250);
				final List<Result<SearchResponse>> res = d.getSearchResponses();
				for (; displayed < res.size(); ++displayed)
					onEndpointReceived(res.get(displayed));
			}
		}
		finally {
			out.info("search stopped after " + timeout + " seconds with " + displayed
					+ " responses");
		}
	}

	/**
	 * Requests a self description using the supplied options.
	 * <p>
	 *
	 * @throws KNXException on problem requesting the description
	 */
	private void description() throws KNXException
	{
		// create socket address of server to request self description from
		final InetSocketAddress host = new InetSocketAddress((InetAddress) options.get("host"),
				((Integer) options.get("serverport")).intValue());
		final int timeout = ((Integer) options.get("timeout")).intValue();
		// request description
		final Result<DescriptionResponse> res = d.getDescription(host, timeout);
		onDescriptionReceived(res);
	}

	// implements search combined with description as done by ETS
	private void searchWithDescription() throws KNXException, InterruptedException
	{
		final int timeout = ((Integer) options.get("timeout"));
		// start the search, using a particular network interface if supplied
		if (options.containsKey("if"))
			d.startSearch(0, (NetworkInterface) options.get("if"), timeout, true);
		else
			d.startSearch(timeout, true);
		final List<Result<SearchResponse>> res = d.getSearchResponses();
		new HashSet<>(res).parallelStream().forEach(this::description);
	}

	private void description(final Result<SearchResponse> r)
	{
		final SearchResponse sr = r.getResponse();
		final HPAI hpai = sr.getControlEndpoint();
		final InetSocketAddress server = new InetSocketAddress(hpai.getAddress(), hpai.getPort());
		final int timeout = 2;
		try {
			final Result<DescriptionResponse> dr = new Discoverer(r.getAddress(), 0,
					options.containsKey("nat"), false).getDescription(server, timeout);
			onDescriptionReceived(dr, hpai);
		}
		catch (final KNXException e) {
			System.out.println("description failed for server " + hpai + " using " + r.getAddress()
					+ " on " + r.getNetworkInterface() + ": " + e.getMessage());
		}
	}

	/**
	 * Reads all command line options, and puts relevant options into the supplied options map.
	 * <p>
	 * On options not relevant for doing discovery/description (like <code>help</code>), this method
	 * will take appropriate action (like showing usage information). On occurrence of such an
	 * option, other options will be ignored. On unknown options, a KNXIllegalArgumentException is
	 * thrown.
	 *
	 * @param args array with command line options
	 */
	private void parseOptions(final String[] args)
	{
		if (args.length == 0)
			return;

		// add defaults
		options.put("localport", new Integer(0));
		options.put("serverport", new Integer(KNXnetIPConnection.DEFAULT_PORT));
		options.put("timeout", new Integer(3));

		int i = 0;
		for (; i < args.length; i++) {
			final String arg = args[i];
			if (Main.isOption(arg, "help", "h")) {
				options.put("help", null);
				return;
			}
			if (Main.isOption(arg, "version", null)) {
				options.put("version", null);
				return;
			}

			if (Main.isOption(arg, "localport", null))
				options.put("localport", Integer.decode(args[++i]));
			else if (Main.isOption(arg, "nat", "n"))
				options.put("nat", null);
			else if (Main.isOption(arg, "interface", "i"))
				options.put("if", getNetworkIF(args[++i]));
			else if (Main.isOption(arg, "timeout", "t")) {
				final Integer timeout = Integer.valueOf(args[++i]);
				// a value of 0 means infinite timeout
				if (timeout.intValue() > 0)
					options.put("timeout", timeout);
			}
			else if (Main.isOption(arg, "search", "s"))
				options.put("search", null);
			else if (arg.equals("sd"))
				options.put("searchWithDescription", null);
			else if (Main.isOption(arg, "description", "d"))
				options.put("host", Main.parseHost(args[++i]));
			else if (Main.isOption(arg, "serverport", "p"))
				options.put("serverport", Integer.decode(args[++i]));
			else
				throw new KNXIllegalArgumentException("unknown option " + arg);
		}
	}

	private static String nameOf(final NetworkInterface nif)
	{
		final String name = nif.getName();
		final String friendly = nif.getDisplayName();
		if (friendly != null & !name.equals(friendly))
			return name + " (" + friendly + ")";
		return name;
	}

	/**
	 * Gets the local network interface using the supplied identifier.
	 * <p>
	 *
	 * @param id identifier associated with the network interface, either an network interface name,
	 *        a host name, or an IP address bound to that interface
	 * @return the network interface
	 * @throws KNXIllegalArgumentException if no network interface found
	 */
	private static NetworkInterface getNetworkIF(final String id)
	{
		try {
			NetworkInterface nif = NetworkInterface.getByName(id);
			if (nif != null)
				return nif;
			nif = NetworkInterface.getByInetAddress(InetAddress.getByName(id));
			if (nif != null)
				return nif;
			throw new KNXIllegalArgumentException("no network interface associated with " + id);
		}
		catch (final IOException e) {
			throw new KNXIllegalArgumentException("error getting network interface, "
					+ e.getMessage(), e);
		}
	}

	private static void showUsage()
	{
		final StringBuffer sb = new StringBuffer();
		sb.append("usage: ").append(tool).append(" [options]").append(sep);
		sb.append("options:").append(sep);
		sb.append(" --help -h                show this help message").append(sep);
		sb.append(" --version                show tool/library version and exit").append(sep);
		sb.append(" --localport <number>     local UDP port (default system assigned)").append(sep);
		sb.append(" --nat -n                 enable Network Address Translation").append(sep);
		sb.append(" --timeout -t             discovery/description response timeout").append(sep);
		sb.append(" --search -s              start a discovery search").append(sep);
		sb.append(" --interface -i <IF name | host name | IP address>").append(sep);
		sb.append("      local multicast network interface for discovery or").append(sep);
		sb.append("      local host for self description (default system assigned)").append(sep);
		sb.append(" --description -d <host>  query description from host").append(sep);
		sb.append(" --serverport -p <number> server UDP port for description (default ")
				.append(KNXnetIPConnection.DEFAULT_PORT).append(")").append(sep);
		LogService.logAlways(out, sb.toString());
	}

	private static void showVersion()
	{
<<<<<<< HEAD
		LogService.logAlways(out, Settings.getLibraryHeader(false));
=======
		out.log(LogLevel.ALWAYS, Settings.getLibraryHeader(false), null);
	}

	private static final class ShutdownHandler extends Thread
	{
		private final Thread t = Thread.currentThread();

		ShutdownHandler register()
		{
			Runtime.getRuntime().addShutdownHook(this);
			return this;
		}

		void unregister()
		{
			Runtime.getRuntime().removeShutdownHook(this);
		}

		public void run()
		{
			t.interrupt();
		}
>>>>>>> 35e7799c
	}
}<|MERGE_RESOLUTION|>--- conflicted
+++ resolved
@@ -115,14 +115,9 @@
 		final Integer lp = ((Integer) options.get("localport"));
 		// if a network interface was specified, use an assigned IP for local host
 		final NetworkInterface nif = (NetworkInterface) options.get("if");
-<<<<<<< HEAD
-		final InetAddress local = nif != null ? nif.getInetAddresses().nextElement() : null;
-		d = new Discoverer(local, lp, options.containsKey("nat"), true);
-=======
 		final InetAddress local = (InetAddress) (nif != null ? nif.getInetAddresses().nextElement()
 				: null);
 		d = new Discoverer(local, lp != null ? lp.intValue() : 0, options.containsKey("nat"), true);
->>>>>>> 35e7799c
 	}
 
 	/**
@@ -471,31 +466,6 @@
 
 	private static void showVersion()
 	{
-<<<<<<< HEAD
 		LogService.logAlways(out, Settings.getLibraryHeader(false));
-=======
-		out.log(LogLevel.ALWAYS, Settings.getLibraryHeader(false), null);
-	}
-
-	private static final class ShutdownHandler extends Thread
-	{
-		private final Thread t = Thread.currentThread();
-
-		ShutdownHandler register()
-		{
-			Runtime.getRuntime().addShutdownHook(this);
-			return this;
-		}
-
-		void unregister()
-		{
-			Runtime.getRuntime().removeShutdownHook(this);
-		}
-
-		public void run()
-		{
-			t.interrupt();
-		}
->>>>>>> 35e7799c
 	}
 }